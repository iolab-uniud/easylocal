#pragma once

#include <random>
#include <iostream>

namespace EasyLocal
{

namespace Core
{

// TODO: Create a singleton for the Random class

/** Utility static class to generate pseudo-random values according to distributions.
 In order to make experiments repeatable, each solver must include:
 
 Random::Seed(value);
 */
class Random
{
public:
    /** Generates an uniform random integer in [a, b].
     @param a lower bound
     @param b upper bound
     */
    template <typename T, typename std::enable_if<std::is_integral<T>::value>::type* = nullptr>
    static T Uniform(T a, T b)
    {
        if (a > b)
            throw std::logic_error("Trying to get a random number between " + std::to_string(a) + " and " + std::to_string(b));
        std::uniform_int_distribution<T> d(a, b);
        return d(GetInstance().g);
    }
    
    /** Generates an uniform random float in [a, b].
     @param a lower bound
     @param b upper bound
     */
    template <typename T, typename std::enable_if<std::is_floating_point<T>::value>::type* = nullptr>
    static T Uniform(T a, T b)
    {
        if (a > b)
            throw std::logic_error("Trying to get a random number between " + std::to_string(a) + " and " + std::to_string(b));
        std::uniform_real_distribution<T> d(a, b);
        return d(GetInstance().g);
<<<<<<< HEAD
      }
        
        /** Generates an uniform random boolean
         */
        template <typename T, typename std::enable_if<std::is_same<T, bool>::value>::type* = nullptr>
        static T Uniform()
        {
          std::uniform_int_distribution<T> d(0, 1);
          return static_cast<T>(d(GetInstance().g));
        }
      
      /** Sets a new seed for the random engine. */
      static unsigned int SetSeed(unsigned int seed)
      {
=======
    }
    
    /* Generates a uniform random boolean */
    template <typename T, typename std::enable_if<std::is_same<T, bool>::value>::type* = nullptr>
    static T Uniform()
    {
        std::uniform_int_distribution<T> d(0, 1);
        return static_cast<T>(d(GetInstance().g));
    }
    
    /** Sets a new seed for the random engine. */
    static unsigned int SetSeed(unsigned int seed)
    {
>>>>>>> 98a42d6f
        Random& r = GetInstance();
        r.g.seed(seed);
        return r.seed = seed;
    }
    
    static unsigned int GetSeed()
    {
        return GetInstance().seed;
    }
    
private:
    static Random& GetInstance() {
        static Random instance;
        return instance;
    }
    
    Random()
    {
        std::random_device dev;
        seed = dev();
        g.seed(seed);
    }
    
    std::mt19937 g;
    
    unsigned int seed;
};
} // namespace Core
} // namespace EasyLocal<|MERGE_RESOLUTION|>--- conflicted
+++ resolved
@@ -43,25 +43,10 @@
             throw std::logic_error("Trying to get a random number between " + std::to_string(a) + " and " + std::to_string(b));
         std::uniform_real_distribution<T> d(a, b);
         return d(GetInstance().g);
-<<<<<<< HEAD
-      }
-        
-        /** Generates an uniform random boolean
-         */
-        template <typename T, typename std::enable_if<std::is_same<T, bool>::value>::type* = nullptr>
-        static T Uniform()
-        {
-          std::uniform_int_distribution<T> d(0, 1);
-          return static_cast<T>(d(GetInstance().g));
-        }
-      
-      /** Sets a new seed for the random engine. */
-      static unsigned int SetSeed(unsigned int seed)
-      {
-=======
     }
     
-    /* Generates a uniform random boolean */
+    /** Generates an uniform random boolean
+     */
     template <typename T, typename std::enable_if<std::is_same<T, bool>::value>::type* = nullptr>
     static T Uniform()
     {
@@ -72,7 +57,6 @@
     /** Sets a new seed for the random engine. */
     static unsigned int SetSeed(unsigned int seed)
     {
->>>>>>> 98a42d6f
         Random& r = GetInstance();
         r.g.seed(seed);
         return r.seed = seed;
