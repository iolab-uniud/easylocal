#ifndef EasyLocal_experimentalmne_hh
#define EasyLocal_experimentalmne_hh

#include "easylocal/helpers/neighborhoodexplorer.hh"
#include <functional>
#include "easylocal/utils/FastFunc.hh"
#include "easylocal/utils/tuple.hh"

#include <boost/any.hpp>
#include <typeindex>
#include <unordered_map>

namespace EasyLocal {
  
  namespace Core {
    
    /** Template class to incapsulate a boolean flag that marks a @ref Move active or inactive in the context of a @ref MultimodalNeighborhoodExplorer. */
    template <class Move>
    class ActiveMove : public Move
    {
    public:
      bool active;
      
      /** Get the raw @ref Move inside this object. */
      Move& RawMove()
      {
        return *this;
      }
    };
    
    /** Input operator for @ref ActiveMove, just forwards to input operator for @ref Move.
     @param is input stream, by default @c std::cin
     @param m @ref Move to read
     */
    template <typename Move>
    std::istream& operator>>(std::istream& is, ActiveMove<Move>& m)
    {
      is >> static_cast<Move&>(m);
      return is;
    }
    
    /** Output operator for @ref ActiveMove, just forwards to output operator for @ref Move.
     @param os output stream, by default @c std::cout
     @param m @ref Move to print
     */
    template <typename Move>
    std::ostream& operator<<(std::ostream& os, const ActiveMove<Move>& m)
    {
      if (m.active)
        os << static_cast<const Move&>(m);
      return os;
    }
    
    /** Equality operator for @ref ActiveMove, forwards to equality operator for @ref Move and checks for same @c active flag.
     @param mv1 first @ref Move
     @param mv2 second @ref Move
     @return true if the two raw @ref Move are the same and the @active flag is the equal
     */
    template <class Move>
    bool operator==(const ActiveMove<Move>& mv1, const ActiveMove<Move>& mv2)
    {
      if (!mv1.active && !mv2.active)
        return true;
      else if (mv1.active != mv2.active)
        return false;
      else
        return static_cast<Move>(mv1) == static_cast<Move>(mv2);
    }
    
    /** Ordering operator for @ActiveMove, forwards to ordering operator for @ref Move and checks for same @c active flag.
     @param mv1 first @ref Move
     @param mv2 second @ref Move
     @return true if the first @ref Move comes first than the second @ref Move or the first @c active flag is "smaller" than the second
     */
    template <class Move>
    bool operator<(const ActiveMove<Move>& mv1, const ActiveMove<Move>& mv2)
    {
      if (!mv1.active && !mv2.active)
        return false;
      else if (mv1.active < mv2.active)
        return true;
      else if (mv1.active > mv2.active)
        return false;
      else
        return static_cast<Move>(mv1) < static_cast<Move>(mv2);
    }    
    
    /* This namespace will hide impelementation components */
    namespace Impl {
    
      /** Creates a callable fast-function with a given signature */
      template<typename T, typename return_type, typename... params>
      FastFunc<return_type(params...)>
      makeFastFunc(T* obj, return_type(T::*f)(params...) const)
      {
        return FastFunc<return_type(params...)>(obj, f);
      }
      
      /** Helper class for dispatching tuples and applying functions to tuple elements. General recursion case.
       * This version will handle procedures (i.e., functions returning void). */
      template <class State, class FuncsTuple, class MovesTuple, size_t N>
      struct VTupleDispatcher
      {
        static void execute_at(long level, const State& st, const FuncsTuple& funcs, MovesTuple& moves)
        {
          if (level == 0)
          {
            const auto& f = std::get<0>(funcs);
            auto& this_move = std::get<0>(moves).get();
            f(st, this_move);
          }
          else
          {
            auto moves_tail = tuple_tail(moves);
            const auto funcs_tail = tuple_tail(funcs);
            VTupleDispatcher<State, decltype(funcs_tail), decltype(moves_tail), N - 1>::execute_at(--level, st, funcs_tail, moves_tail);
          }
        }
        static void execute_at(long level, State& st, const FuncsTuple& funcs, const MovesTuple& moves)
        {
          if (level == 0)
          {
            const auto& f = std::get<0>(funcs);
            const auto& this_move = std::get<0>(moves).get();
            f(st, this_move);
          }
          else
          {
            const auto moves_tail = tuple_tail(moves);
            const auto funcs_tail = tuple_tail(funcs);
            VTupleDispatcher<State, decltype(funcs_tail), decltype(moves_tail), N - 1>::execute_at(--level, st, funcs_tail, moves_tail);
          }
        }
      };
      
      /** Helper class for dispatching tuples and applying functions to tuple elements. Base recursion case.
       * This version will handle procedures (i.e., functions returning void). */
      template <class State, class FuncsTuple, class MovesTuple>
      struct VTupleDispatcher<State, FuncsTuple, MovesTuple, 0>
      {
        static void execute_at(long level, const State& st, const FuncsTuple& funcs, MovesTuple& moves)
        {
          if (level == 0)
          {
            const auto& f = std::get<0>(funcs);
            auto& this_move = std::get<0>(moves).get();
            f(st, this_move);
          }
          else
            throw std::logic_error("End of tuple recursion");
        }
        static void execute_at(long level, State& st, const FuncsTuple& funcs, const MovesTuple& moves)
        {
          if (level == 0)
          {
            const auto& f = std::get<0>(funcs);
            const auto this_move = std::get<0>(moves);
            f(st, this_move);
          }
          else
            throw std::logic_error("End of tuple recursion");
        }
      };
      
      /** Helper class for dispatching tuples and applying functions to tuple elements. General recursion case.
       * This version will handle functions. */
      template <class ReturnType, class State, class FuncsTuple, class MovesTuple, size_t N>
      struct TupleDispatcher
      {
        static ReturnType execute_at(long level, const State& st, const FuncsTuple& funcs, MovesTuple& moves)
        {
          if (level == 0)
          {
            const auto& f = std::get<0>(funcs);
            auto& this_move = std::get<0>(moves).get();
            return f(st, this_move);
          }
          else
          {
            auto moves_tail = tuple_tail(moves);
            const auto funcs_tail = tuple_tail(funcs);
            return TupleDispatcher<ReturnType, State, decltype(funcs_tail), decltype(moves_tail), N - 1>::execute_at(--level, st, funcs_tail, moves_tail);
          }
        }
        static ReturnType execute_at(long level, const State& st, const FuncsTuple& funcs, const MovesTuple& moves, const std::vector<double>& weights)
        {
          if (level == 0)
          {
            const auto& f = std::get<0>(funcs);
            const auto& this_move = std::get<0>(moves).get();
            return f(st, this_move, weights);
          }
          else
          {
            const auto moves_tail = tuple_tail(moves);
            const auto funcs_tail = tuple_tail(funcs);
            return TupleDispatcher<ReturnType, State, decltype(funcs_tail), decltype(moves_tail), N - 1>::execute_at(--level, st, funcs_tail, moves_tail, weights);
          }
        }
        static ReturnType execute_at(long level, const State& st, const FuncsTuple& funcs)
        {
          if (level == 0)
          {
            const auto& f = std::get<0>(funcs);
            return f(st);
          }
          else
          {
            MovesTuple mt;
            const auto moves_tail = tuple_tail(mt);
            const auto funcs_tail = tuple_tail(funcs);
            return TupleDispatcher<ReturnType, State, decltype(funcs_tail), decltype(moves_tail), N - 1>::execute_at(--level, st, funcs_tail);
          }
        }
      };
      /** Helper class for dispatching tuples and applying functions to tuple elements. Base recursion case.
       * This version will handle functions. */
      template <class ReturnType, class State, class FuncsTuple, class MovesTuple>
      struct TupleDispatcher<ReturnType, State, FuncsTuple, MovesTuple, 0>
      {
        static ReturnType execute_at(long level, const State& st, const FuncsTuple& funcs, MovesTuple& moves)
        {
          if (level == 0)
          {
            const auto& f = std::get<0>(funcs);
            auto& this_move = std::get<0>(moves).get();
            return f(st, this_move);
          }
          else
            throw std::logic_error("End of tuple recursion");
        }
        static ReturnType execute_at(long level, const State& st, const FuncsTuple& funcs, const MovesTuple& moves, const std::vector<double>& weights)
        {
          if (level == 0)
          {
            const auto& f = std::get<0>(funcs);
            const auto& this_move = std::get<0>(moves).get();
            return f(st, this_move, weights);
          }
          else
            throw std::logic_error("End of tuple recursion");
        }
        static ReturnType execute_at(long level, const State& st, const FuncsTuple& funcs)
        {
          if (level == 0)
          {
            const auto& f = std::get<0>(funcs);
            return f(st);
          }
          else
            throw std::logic_error("End of tuple recursion");
        }
      };
      
      /** Helper class for dispatching move tuples. General recursion case.
       * This version will handle functions. */
      template <class MovesTuple, size_t N>
      struct MoveDispatcher
      {
				static void set_all_activity(MovesTuple& moves, bool value)
				{
					auto& this_move = std::get<0>(moves).get();
					this_move.active = value;
          auto moves_tail = tuple_tail(moves);
          MoveDispatcher<decltype(moves_tail), N - 1>::set_all_activity(moves_tail, value);
				}				
        static void set_activity_at(long level, MovesTuple& moves, bool value)
        {
          if (level == 0)
          {
            auto& this_move = std::get<0>(moves).get();
            this_move.active = value;
          }
          else
          {
            auto moves_tail = tuple_tail(moves);
            MoveDispatcher<decltype(moves_tail), N - 1>::set_activity_at(--level, moves_tail, value);
          }
        }
        static void copy_move_at(long level, MovesTuple& target, const MovesTuple& source)
        {
          if (level == 0)
          {
            auto& this_target = std::get<0>(target).get();
            const auto& this_source = std::get<0>(target).get();
            this_target = this_source;
          }
          else
          {
            auto target_tail = tuple_tail(target);
            auto source_tail = tuple_tail(source);
            MoveDispatcher<decltype(target_tail), N - 1>::copy_move_at(--level, target_tail, source_tail);
          }
        }
        static bool equal_at(long level, const MovesTuple& moves_1, const MovesTuple& moves_2)
        {
          if (level == 0)
          {
            const auto& this_move_1 = std::get<0>(moves_1).get();
            const auto& this_move_2 = std::get<0>(moves_2).get();
            return this_move_1 == this_move_2;
          }
          else
          {
            auto moves_1_tail = tuple_tail(moves_1);
            auto moves_2_tail = tuple_tail(moves_2);
            return MoveDispatcher<decltype(moves_1_tail), N - 1>::equal_at(--level, moves_1_tail, moves_2_tail);
          }
        }
        static bool are_related(long level, const MovesTuple& moves, const std::unordered_map<std::type_index, boost::any>& related_funcs)
        {
          if (level == 0)
          {
            const auto& this_move = std::get<0>(moves).get();
            const auto& next_move = std::get<1>(moves).get();
            auto it = related_funcs.find(std::type_index(typeid(std::function<bool(const decltype(this_move)&, const decltype(next_move)&)>)));
            if (it == related_funcs.end())
              return true;
            else
              return boost::any_cast<std::function<bool(const decltype(this_move)&, const decltype(next_move)&)>>(it->second)(this_move, next_move);
          }
          else
          {
            auto moves_tail = tuple_tail(moves);
            return MoveDispatcher<decltype(moves_tail), N - 1>::are_related(--level, moves_tail, related_funcs);
          }
        }
        static size_t get_first_active(const MovesTuple& moves, long level)
        {
          const auto& this_move = std::get<0>(moves).get();
          if (this_move.active)
            return level;
          else
          {
            auto moves_tail = tuple_tail(moves);
            return MoveDispatcher<decltype(moves_tail), N - 1>::get_first_active(moves_tail, ++level);
          }
        }
      };
      
      /** Helper class for dispatching move tuples. Base recursion case.
       * This version will handle functions. */
      template <class MovesTuple>
      struct MoveDispatcher<MovesTuple, 0>
      {
        static void set_all_activity(MovesTuple& moves, bool value)
        {
					auto& this_move = std::get<0>(moves).get();
          this_move.active = value;
        }
        static void set_activity_at(long level, MovesTuple& moves, bool value)
        {
          if (level == 0)
          {
            auto& this_move = std::get<0>(moves).get();
            this_move.active = value;
          }
          else
            throw std::logic_error("End of tuple recursion");
        }
        static void copy_move_at(long level, MovesTuple& target, const MovesTuple& source)
        {
          if (level == 0)
          {
            auto& this_target = std::get<0>(target).get();
            const auto& this_source = std::get<0>(target).get();
            this_target = this_source;
          }
          else
            throw std::logic_error("End of tuple recursion");
        }
        static bool equal_at(long level, const MovesTuple& moves_1, const MovesTuple& moves_2)
        {
          if (level == 0)
          {
            const auto& this_move_1 = std::get<0>(moves_1).get();
            const auto& this_move_2 = std::get<0>(moves_2).get();
            return this_move_1 == this_move_2;
          }
          else
            throw std::logic_error("End of tuple recursion");
        }
        static bool are_related(long level, const MovesTuple& moves, const std::unordered_map<std::type_index, boost::any>& related_funcs)
        {
          throw std::logic_error("End of tuple recursion");
        }
        static size_t get_first_active(const MovesTuple& moves, long level)
        {
          const auto& this_move = std::get<0>(moves).get();
          if (this_move.active)
            return level;
          else
            throw std::logic_error("End of tuple recursion");
        }
      };
    }
    
    /** Given a set of base neighborhood explorers, this class will create a multimodal (i.e., compound) neighborhood explorer 
     that explores the set union of all neighborhoods.
     @brief The SetUnion MultimodalNeighborhoodExplorer manages the set union of different neighborhoods.
     @tparam Input the class representing the problem input
     @tparam State the class representing the problem's state
     @tparam CFtype the type of the cost function
     @tparam BaseNeighborhoodExplorers a sequence of base neighborhood explorer classes
     @ingroup Helpers
     */
    template <class Input, class State, class CFtype, class ... BaseNeighborhoodExplorers>
    class SetUnionNeighborhoodExplorer : public NeighborhoodExplorer<Input, State, std::tuple<ActiveMove<typename BaseNeighborhoodExplorers::MoveType> ...>, CFtype>
    {
    protected:
      /** Tuple type representing the combination of @c BaseNeighborhoodExplorers' @ref Move. */
      typedef std::tuple<ActiveMove<typename BaseNeighborhoodExplorers::MoveType> ...> MoveTypes;
      
      /** Tuple type representing references to @c BaseNeighborhoodExplorers' @ref Move (because we need to set them). */
      typedef std::tuple<std::reference_wrapper<ActiveMove<typename BaseNeighborhoodExplorers::MoveType>> ...> MoveTypeRefs;
      
      /** Tuple type representing const references to @c BaseNeighborhoodExplorers' @ref Move. */
      typedef std::tuple<std::reference_wrapper<const ActiveMove<typename BaseNeighborhoodExplorers::MoveType>> ...> MoveTypeCRefs;
      
      /** Tuple type representing references to @c BaseNeighborhoodExplorers. */
      typedef std::tuple<std::reference_wrapper<BaseNeighborhoodExplorers> ...> NeighborhoodExplorerTypes;
      
      /** Modality of the NeighborhoodExplorer, i.e., the number of @ref NeighborhoodExplorer composing this one.  */
      virtual size_t Modality() const { return sizeof...(BaseNeighborhoodExplorers); }
      
    public:
      
      /** Constructor, takes a variable number of base NeighborhoodExplorers.
       @param in a pointer to an input object.
       @param sm a pointer to a compatible state manager.
       @param name the name associated to the NeighborhoodExplorer
       @param nhes the list of basic neighborhood explorer objects (according to the template list)
       @param bias a set of weights fo biasing the random move drawing
       */
      SetUnionNeighborhoodExplorer(const Input& in, StateManager<Input, State, CFtype>& sm, std::string name, BaseNeighborhoodExplorers& ... nhes, const std::vector<double>& bias = std::vector<double>(0))
      : NeighborhoodExplorer<Input, State, MoveTypes, CFtype>(in, sm, name),
      nhes(std::make_tuple(std::reference_wrapper<BaseNeighborhoodExplorers>(nhes) ...)),
      first_move_funcs(std::make_tuple(Impl::makeFastFunc(&nhes, &BaseNeighborhoodExplorers::FirstMove)...)),
      random_move_funcs(std::make_tuple(Impl::makeFastFunc(&nhes, &BaseNeighborhoodExplorers::RandomMove)...)),
      next_move_funcs(std::make_tuple(Impl::makeFastFunc(&nhes, &BaseNeighborhoodExplorers::NextMove)...)),
      make_move_funcs(std::make_tuple(Impl::makeFastFunc(&nhes, &BaseNeighborhoodExplorers::MakeMove)...)),
      delta_cost_function_funcs(std::make_tuple(Impl::makeFastFunc(dynamic_cast<NeighborhoodExplorer<Input, State, typename BaseNeighborhoodExplorers::MoveType, CFtype>*>(&nhes), &NeighborhoodExplorer<Input, State, typename BaseNeighborhoodExplorers::MoveType, CFtype>::DeltaCostFunctionComponents)...))
      {
        if (bias.empty())
        {
          // If not otherwise specified, initialize the probabilities as 1 / Modality
          this->bias = std::vector<double>(this->Modality(), 1.0 / (double) this->Modality());
        }

        else if (bias.size() != this->Modality())
          throw std::logic_error("Multimodal move random distribution (i.e., bias) not matching the neighborhood modality");
        else
          this->bias = bias;
      }
      
    protected:
      
      /** Instantiated base NeighborhoodExplorers. */
      NeighborhoodExplorerTypes nhes;
      
      typedef std::tuple<Impl::FastFunc<void(const State&, typename BaseNeighborhoodExplorers::MoveType&)>...> _Void_ConstState_Move;
      typedef std::tuple<Impl::FastFunc<bool(const State&, typename BaseNeighborhoodExplorers::MoveType&)>...> _Bool_ConstState_Move;
      typedef std::tuple<Impl::FastFunc<void(State&, const typename BaseNeighborhoodExplorers::MoveType&)>...> _Void_State_ConstMove;
      typedef std::tuple<Impl::FastFunc<CostStructure<CFtype>(const State&, const typename BaseNeighborhoodExplorers::MoveType&, const std::vector<double>& weights)>...> _CostStructure_ConstState_ConstMove;
      
      _Void_ConstState_Move first_move_funcs, random_move_funcs;
      _Bool_ConstState_Move next_move_funcs;
      _Void_State_ConstMove make_move_funcs;
      _CostStructure_ConstState_ConstMove delta_cost_function_funcs;
      
      std::vector<double> bias;
      
    public:
      /** @copydoc NeighborhoodExplorer::FirstMove */
      virtual void FirstMove(const State& st, MoveTypes& moves) const throw(EmptyNeighborhood)
      {
        MoveTypeRefs r_moves = to_refs(moves);
        
        for (size_t i = 0; i < Modality(); i++)
        {
          try
          {
            Impl::VTupleDispatcher<State, _Void_ConstState_Move, MoveTypeRefs, sizeof...(BaseNeighborhoodExplorers) - 1>::execute_at(i, st, first_move_funcs, r_moves);
            Impl::MoveDispatcher<MoveTypeRefs, sizeof...(BaseNeighborhoodExplorers) - 1>::set_activity_at(i, r_moves, true);
            return;
          }
          catch (EmptyNeighborhood)
          {
            Impl::MoveDispatcher<MoveTypeRefs, sizeof...(BaseNeighborhoodExplorers) - 1>::set_activity_at(i, r_moves, false);
          }
        }
        throw EmptyNeighborhood();
      }
      
      /** @copydoc NeighborhoodExplorer::RandomMove */
      virtual void RandomMove(const State& st, MoveTypes& moves) const throw(EmptyNeighborhood)
      {				
        MoveTypeRefs r_moves = to_refs(moves);
				Impl::MoveDispatcher<MoveTypeRefs, sizeof...(BaseNeighborhoodExplorers) - 1>::set_all_activity(r_moves, false);
        
        // Select random neighborhood explorer with bias (don't assume that they sum up to one)
        double total_bias = 0.0;
        double pick;
        unsigned int selected = 0;
        
        for (size_t i = 0; i < bias.size(); i++)
          total_bias += bias[i];
        pick = Random::Double(0.0, total_bias);
<<<<<<< HEAD
          std::cerr << "Random: " << pick;
=======
				std::cerr << pick << std::endl;
>>>>>>> 152f85e4
          
        // Subtract bias until we're on the right neighborhood explorer
        while (pick > bias[selected])
        {
          pick -= bias[selected];
          selected++;
        }
          std::cerr << " " << selected << std::endl;
        
        for (size_t i = selected; i < Modality(); i++)
        {
          try
          {
            Impl::VTupleDispatcher<State, _Void_ConstState_Move, MoveTypeRefs, sizeof...(BaseNeighborhoodExplorers) - 1>::execute_at(i, st, random_move_funcs, r_moves);
            Impl::MoveDispatcher<MoveTypeRefs, sizeof...(BaseNeighborhoodExplorers) - 1>::set_activity_at(i, r_moves, true);
            return;
          }
          catch (EmptyNeighborhood)
          {
            Impl::MoveDispatcher<MoveTypeRefs, sizeof...(BaseNeighborhoodExplorers) - 1>::set_activity_at(i, r_moves, false);
          }
        }
        for (size_t i = 0; i < selected; i++)
        {
          try
          {
            Impl::VTupleDispatcher<State, _Void_ConstState_Move, MoveTypeRefs, sizeof...(BaseNeighborhoodExplorers) - 1>::execute_at(i, st, random_move_funcs, r_moves);
            Impl::MoveDispatcher<MoveTypeRefs, sizeof...(BaseNeighborhoodExplorers) - 1>::set_activity_at(i, r_moves, true);
            return;
          }
          catch (EmptyNeighborhood)
          {
            Impl::MoveDispatcher<MoveTypeRefs, sizeof...(BaseNeighborhoodExplorers) - 1>::set_activity_at(i, r_moves, false);
          }
        }
        throw EmptyNeighborhood();
      }
      
      /** @copydoc NeighborhoodExplorer::NextMove */
      virtual bool NextMove(const State& st, MoveTypes& moves) const
      {
        MoveTypeRefs r_moves = to_refs(moves);
        const MoveTypeCRefs cr_moves = to_crefs(moves);
        
        size_t i = Impl::MoveDispatcher<MoveTypeCRefs, sizeof...(BaseNeighborhoodExplorers) - 1>::get_first_active(cr_moves, 0);
        bool next_move_exists = false;
        
        while (true)
        {
          next_move_exists = Impl::TupleDispatcher<bool, State, _Bool_ConstState_Move, MoveTypeRefs, sizeof...(BaseNeighborhoodExplorers) - 1>::execute_at(i, st, next_move_funcs, r_moves);
          if (next_move_exists)
          {
            Impl::MoveDispatcher<MoveTypeRefs, sizeof...(BaseNeighborhoodExplorers) - 1>::set_activity_at(i, r_moves, true);
            return true;
          }
          else
          {
            Impl::MoveDispatcher<MoveTypeRefs, sizeof...(BaseNeighborhoodExplorers) - 1>::set_activity_at(i, r_moves, false);
            for (i = i + 1; i < Modality(); i++)
            {
              try
              {
                Impl::VTupleDispatcher<State, _Void_ConstState_Move, MoveTypeRefs, sizeof...(BaseNeighborhoodExplorers) - 1>::execute_at(i, st, first_move_funcs, r_moves);
                Impl::MoveDispatcher<MoveTypeRefs, sizeof...(BaseNeighborhoodExplorers) - 1>::set_activity_at(i, r_moves, true);
                return true;
              }
              catch (EmptyNeighborhood)
              {
                Impl::MoveDispatcher<MoveTypeRefs, sizeof...(BaseNeighborhoodExplorers) - 1>::set_activity_at(i, r_moves, false);
              }
            }
            return false;
          }
        }
        return false;
      }
      
      /** @copydoc NeighborhoodExplorer::MakeMove */
      virtual void MakeMove(State& st, const MoveTypes& moves) const
      {
        const MoveTypeCRefs cr_moves = to_crefs(moves);
        size_t i = Impl::MoveDispatcher<MoveTypeCRefs, sizeof...(BaseNeighborhoodExplorers) - 1>::get_first_active(cr_moves, 0);

        Impl::VTupleDispatcher<State, _Void_State_ConstMove, MoveTypeCRefs, sizeof...(BaseNeighborhoodExplorers) - 1>::execute_at(i, st, make_move_funcs, cr_moves);
      }
      
      /** @copydoc NeighborhoodExplorer::DeltaCostFunctionComponents */
      virtual CostStructure<CFtype> DeltaCostFunctionComponents(const State& st, const MoveTypes& moves, const std::vector<double>& weights = std::vector<double>(0)) const
      {
        const MoveTypeCRefs cr_moves = to_crefs(moves);
        size_t i = Impl::MoveDispatcher<MoveTypeCRefs, sizeof...(BaseNeighborhoodExplorers) - 1>::get_first_active(cr_moves, 0);
        return Impl::TupleDispatcher<CostStructure<CFtype>, State, _CostStructure_ConstState_ConstMove, MoveTypeCRefs, sizeof...(BaseNeighborhoodExplorers) - 1>::execute_at(i, st, delta_cost_function_funcs, cr_moves, weights);
      }      
    };
    
    /** Given a set of base neighborhood explorers, this class will create a multimodal (i.e., compound) neighborhood explorer
     that explores the set union of all neighborhoods.
     @brief The SetUnion MultimodalNeighborhoodExplorer manages the set union of different neighborhoods.
     @tparam Input the class representing the problem input
     @tparam State the class representing the problem's state
     @tparam CFtype the type of the cost function
     @tparam BaseNeighborhoodExplorers a sequence of base neighborhood explorer classes
     @ingroup Helpers
     */
    template <class Input, class State, class CFtype, class ... BaseNeighborhoodExplorers>
    class CartesianProductNeighborhoodExplorer : public NeighborhoodExplorer<Input, State, std::tuple<ActiveMove<typename BaseNeighborhoodExplorers::MoveType> ...>, CFtype>
    {
    protected:
      /** Tuple type representing the combination of @c BaseNeighborhoodExplorers' @ref Move. */
      typedef std::tuple<ActiveMove<typename BaseNeighborhoodExplorers::MoveType> ...> MoveTypes;
      
      /** Tuple type representing references to @c BaseNeighborhoodExplorers' @ref Move (because we need to set them). */
      typedef std::tuple<std::reference_wrapper<ActiveMove<typename BaseNeighborhoodExplorers::MoveType>> ...> MoveTypeRefs;
      
      /** Tuple type representing const references to @c BaseNeighborhoodExplorers' @ref Move. */
      typedef std::tuple<std::reference_wrapper<const ActiveMove<typename BaseNeighborhoodExplorers::MoveType>> ...> MoveTypeCRefs;
      
      /** Tuple type representing references to @c BaseNeighborhoodExplorers. */
      typedef std::tuple<std::reference_wrapper<BaseNeighborhoodExplorers> ...> NeighborhoodExplorerTypes;
      
      /** Modality of the NeighborhoodExplorer, i.e., the number of @ref NeighborhoodExplorer composing this one.  */
      virtual size_t Modality() const { return sizeof...(BaseNeighborhoodExplorers); }
      
    public:
      
      /** Constructor, takes a variable number of base NeighborhoodExplorers.
       @param in a pointer to an input object.
       @param sm a pointer to a compatible state manager.
       @param name the name associated to the NeighborhoodExplorer
       @param nhes the list of basic neighborhood explorer objects (according to the template list)
       */
      CartesianProductNeighborhoodExplorer(const Input& in, StateManager<Input, State, CFtype>& sm, std::string name, BaseNeighborhoodExplorers& ... nhes)
      : NeighborhoodExplorer<Input, State, MoveTypes, CFtype>(in, sm, name),
      nhes(std::make_tuple(std::reference_wrapper<BaseNeighborhoodExplorers>(nhes) ...)),
      first_move_funcs(std::make_tuple(Impl::makeFastFunc(&nhes, &BaseNeighborhoodExplorers::FirstMove)...)),
      random_move_funcs(std::make_tuple(Impl::makeFastFunc(&nhes, &BaseNeighborhoodExplorers::RandomMove)...)),
      next_move_funcs(std::make_tuple(Impl::makeFastFunc(&nhes, &BaseNeighborhoodExplorers::NextMove)...)),
      make_move_funcs(std::make_tuple(Impl::makeFastFunc(&nhes, &BaseNeighborhoodExplorers::MakeMove)...)),
      delta_cost_function_funcs(std::make_tuple(Impl::makeFastFunc(dynamic_cast<NeighborhoodExplorer<Input, State, typename BaseNeighborhoodExplorers::MoveType, CFtype>*>(&nhes), &NeighborhoodExplorer<Input, State, typename BaseNeighborhoodExplorers::MoveType, CFtype>::DeltaCostFunctionComponents)...))
      {}
      
    protected:
      /** Instantiated base NeighborhoodExplorers. */
      NeighborhoodExplorerTypes nhes;
      
      typedef std::tuple<Impl::FastFunc<void(const State&, typename BaseNeighborhoodExplorers::MoveType&)>...> _Void_ConstState_Move;
      typedef std::tuple<Impl::FastFunc<bool(const State&, typename BaseNeighborhoodExplorers::MoveType&)>...> _Bool_ConstState_Move;
      typedef std::tuple<Impl::FastFunc<void(State&, const typename BaseNeighborhoodExplorers::MoveType&)>...> _Void_State_ConstMove;
      typedef std::tuple<Impl::FastFunc<CostStructure<CFtype>(const State&, const typename BaseNeighborhoodExplorers::MoveType&, const std::vector<double>& weights)>...> _CostStructure_ConstState_ConstMove;
      
      _Void_ConstState_Move first_move_funcs, random_move_funcs;
      _Bool_ConstState_Move next_move_funcs;
      _Void_State_ConstMove make_move_funcs;
      _CostStructure_ConstState_ConstMove delta_cost_function_funcs;
      
      std::unordered_map<std::type_index, boost::any> related_funcs;
      
    public:
      /** Adds a predicate to determine whether two moves (of different neighborhoods) are related.
       This version wraps the moves in an ActiveMove object structure.
       @param r a relatedness function
       */
      template <typename Move1, typename Move2>
      void AddRelatedFunction(std::function<bool(const Move1&, const Move2&)> r)
      {
        std::function<bool(const ActiveMove<Move1>&, const ActiveMove<Move2>&)> ar = [r](const ActiveMove<Move1>& mv1, const ActiveMove<Move2>& mv2) { return r(mv1, mv2); };
        related_funcs[std::type_index(typeid(ar))] = ar;
      }
      
      /** Adds a predicate to determine whether two moves (of different neighborhoods) are related.
       This version requires the moves to be already wrapped in an ActiveMove object structure.
       @param r a relatedness function
       */
      template <typename Move1, typename Move2>
      void AddRelatedFunction(std::function<bool(const ActiveMove<Move1>&, const ActiveMove<Move2>&)> r)
      {
        related_funcs[std::type_index(typeid(r))] = r;
      }

      /** @copydoc NeighborhoodExplorer::FirstMove */
      virtual void FirstMove(const State& st, MoveTypes& moves) const throw(EmptyNeighborhood)
      {
        MoveTypeRefs r_moves = to_refs(moves);
        const MoveTypeCRefs cr_moves = to_crefs(moves);
        const size_t length = sizeof...(BaseNeighborhoodExplorers);
        std::vector<State> states(length, st);
        
        int cur = 0;
        bool backtracking = false;
        
        // stop only when a complete kicker has been generated, or throw an @ref EmptyNeighborhood
      loop:
        while (cur < (int)length)
        {
          if (cur == -1)
            throw EmptyNeighborhood();
            
            // reset state before generating each move
            states[cur] = cur > 0 ? states[cur - 1] : st;
            
            if (!backtracking)
            {
              try
              {
                // ne.FirstMove(kick[cur].second, kick[cur].first.move);
                Impl::VTupleDispatcher<State, _Void_ConstState_Move, MoveTypeRefs, sizeof...(BaseNeighborhoodExplorers) - 1>::execute_at(cur, st, first_move_funcs, r_moves);

                while (cur > 0 && !Impl::MoveDispatcher<MoveTypeRefs, sizeof...(BaseNeighborhoodExplorers) - 1>::are_related(cur - 1, r_moves, related_funcs))
                {
                  //if (!ne.NextMove(kick[cur].second, kick[cur].first.move))
                  if (!Impl::TupleDispatcher<bool, State, _Bool_ConstState_Move, MoveTypeRefs, sizeof...(BaseNeighborhoodExplorers) - 1>::execute_at(cur, states[cur], next_move_funcs, r_moves))
                  {
                    backtracking = true;
                    Impl::MoveDispatcher<MoveTypeRefs, sizeof...(BaseNeighborhoodExplorers) - 1>::set_activity_at(cur, r_moves, false);
                    cur--;
                    goto loop;
                  }
                }
                backtracking = false;
                // ne.MakeMove(kick[cur].second, kick[cur].first.move);
                Impl::VTupleDispatcher<State, _Void_State_ConstMove, MoveTypeCRefs, sizeof...(BaseNeighborhoodExplorers) - 1>::execute_at(cur, states[cur], make_move_funcs, cr_moves);
                Impl::MoveDispatcher<MoveTypeRefs, sizeof...(BaseNeighborhoodExplorers) - 1>::set_activity_at(cur, r_moves, true);
                cur++;
                goto loop;
              }
              catch (EmptyNeighborhood e)
              {
                backtracking = true;
                Impl::MoveDispatcher<MoveTypeRefs, sizeof...(BaseNeighborhoodExplorers) - 1>::set_activity_at(cur, r_moves, false);
                cur--;
                goto loop;
              }
            }
            else // backtracking (we only need to generate NextMoves)
            {
              do
              {
                //                if (!ne.NextMove(kick[cur].second, kick[cur].first.move))
                if (!Impl::TupleDispatcher<bool, State, _Bool_ConstState_Move, MoveTypeRefs, sizeof...(BaseNeighborhoodExplorers) - 1>::execute_at(cur, states[cur], next_move_funcs, r_moves))
                {
                  backtracking = true;
                  Impl::MoveDispatcher<MoveTypeRefs, sizeof...(BaseNeighborhoodExplorers) - 1>::set_activity_at(cur, r_moves, false);
                  cur--;
                  goto loop;
                }
              }
              while (cur > 0 && !Impl::MoveDispatcher<MoveTypeRefs, sizeof...(BaseNeighborhoodExplorers) - 1>::are_related(cur - 1, r_moves, related_funcs));
              backtracking = false;
              //ne.MakeMove(kick[cur].second, kick[cur].first.move);
              Impl::VTupleDispatcher<State, _Void_State_ConstMove, MoveTypeCRefs, sizeof...(BaseNeighborhoodExplorers) - 1>::execute_at(cur, states[cur], make_move_funcs, cr_moves);
              Impl::MoveDispatcher<MoveTypeRefs, sizeof...(BaseNeighborhoodExplorers) - 1>::set_activity_at(cur, r_moves, true);
              cur++;
              goto loop;
            }
        }
      }
      
      /** @copydoc NeighborhoodExplorer::RandomMove */
      virtual void RandomMove(const State& st, MoveTypes& moves) const throw(EmptyNeighborhood)
      {
        MoveTypeRefs r_moves = to_refs(moves);
        const MoveTypeCRefs cr_moves = to_crefs(moves);
        const size_t length = sizeof...(BaseNeighborhoodExplorers);
        std::vector<State> states(length, st);
        
        MoveTypes initial_moves;
        MoveTypeRefs r_initial_moves = to_refs(initial_moves);
        std::vector<bool> initial_set(length, false);
        
        int cur = 0;
        bool backtracking = false;
        
        // stop only when a complete kicker has been generated, or throw an @ref EmptyNeighborhood
      loop:
        while (cur < (int)length)
        {
          if (cur == -1)
            throw EmptyNeighborhood();
            
            // reset state before generating each move
            states[cur] = cur > 0 ? states[cur - 1] : st;
            
            if (!backtracking)
            {
              try
              {
                const State& c_cur_st = states[cur];
                //ne.RandomMove(kick[cur].second, kick[cur].first.move);
                Impl::VTupleDispatcher<State, _Void_ConstState_Move, MoveTypeRefs, sizeof...(BaseNeighborhoodExplorers) - 1>::execute_at(cur, c_cur_st, random_move_funcs, r_moves);
                
                if (!initial_set[cur])
                {
                  Impl::MoveDispatcher<MoveTypeRefs, sizeof...(BaseNeighborhoodExplorers) - 1>::copy_move_at(cur, r_initial_moves, r_moves);
                  initial_set[cur] = true;
                }
                
                while (cur > 0 && !Impl::MoveDispatcher<MoveTypeRefs, sizeof...(BaseNeighborhoodExplorers) - 1>::are_related(cur - 1, r_moves, related_funcs))
                {
                  //if (!ne.NextMove(kick[cur].second, kick[cur].first.move))
                  if (!Impl::TupleDispatcher<bool, State, _Bool_ConstState_Move, MoveTypeRefs, sizeof...(BaseNeighborhoodExplorers) - 1>::execute_at(cur, states[cur], next_move_funcs, r_moves))
                  {
                    // ne.FirstMove(kick[cur].second, kick[cur].first.move);
                    Impl::VTupleDispatcher<State, _Void_ConstState_Move, MoveTypeRefs, sizeof...(BaseNeighborhoodExplorers) - 1>::execute_at(cur, st, first_move_funcs, r_moves);
                  }
                  //                  if (kick[cur].first.move == initial_kick_moves[cur])
                  if (Impl::MoveDispatcher<MoveTypeRefs, sizeof...(BaseNeighborhoodExplorers) - 1>::equal_at(cur, moves, initial_moves))
                  {
                    backtracking = true;
                    Impl::MoveDispatcher<MoveTypeRefs, sizeof...(BaseNeighborhoodExplorers) - 1>::set_activity_at(cur, r_moves, false);
                    cur--;
                    goto loop;
                  }
                }
                backtracking = false;
                // ne.MakeMove(kick[cur].second, kick[cur].first.move);
                Impl::VTupleDispatcher<State, _Void_State_ConstMove, MoveTypeCRefs, sizeof...(BaseNeighborhoodExplorers) - 1>::execute_at(cur, states[cur], make_move_funcs, cr_moves);
                Impl::MoveDispatcher<MoveTypeRefs, sizeof...(BaseNeighborhoodExplorers) - 1>::set_activity_at(cur, r_moves, true);
                cur++;
                goto loop;
              }
              catch (EmptyNeighborhood e)
              {
                backtracking = true;
                Impl::MoveDispatcher<MoveTypeRefs, sizeof...(BaseNeighborhoodExplorers) - 1>::set_activity_at(cur, r_moves, false);
                cur--;
                goto loop;
              }
            }
            else // backtracking (we only need to generate moves following the first)
            {
              do
              {
                //if (!ne.NextMove(kick[cur].second, kick[cur].first.move))
                if (!Impl::TupleDispatcher<bool, State, _Bool_ConstState_Move, MoveTypeRefs, sizeof...(BaseNeighborhoodExplorers) - 1>::execute_at(cur, states[cur], next_move_funcs, r_moves))
                {
                  // ne.FirstMove(kick[cur].second, kick[cur].first.move);
                  Impl::VTupleDispatcher<State, _Void_ConstState_Move, MoveTypeRefs, sizeof...(BaseNeighborhoodExplorers) - 1>::execute_at(cur, st, first_move_funcs, r_moves);
                }
                // if (kick[cur].first.move == initial_kick_moves[cur])
                if (Impl::MoveDispatcher<MoveTypeRefs, sizeof...(BaseNeighborhoodExplorers) - 1>::equal_at(cur, moves, initial_moves))
                {
                  backtracking = true;
                  Impl::MoveDispatcher<MoveTypeRefs, sizeof...(BaseNeighborhoodExplorers) - 1>::set_activity_at(cur, r_moves, false);
                  cur--;
                  goto loop;
                }
              }
              while (cur > 0 && !Impl::MoveDispatcher<MoveTypeRefs, sizeof...(BaseNeighborhoodExplorers) - 1>::are_related(cur - 1, r_moves, related_funcs));
              backtracking = false;
              //ne.MakeMove(kick[cur].second, kick[cur].first.move);
              Impl::VTupleDispatcher<State, _Void_State_ConstMove, MoveTypeCRefs, sizeof...(BaseNeighborhoodExplorers) - 1>::execute_at(cur, states[cur], make_move_funcs, cr_moves);
              Impl::MoveDispatcher<MoveTypeRefs, sizeof...(BaseNeighborhoodExplorers) - 1>::set_activity_at(cur, r_moves, true);
              cur++;
              goto loop;
            }
        }
      }
      
      /** @copydoc NeighborhoodExplorer::NextMove */
      virtual bool NextMove(const State& st, MoveTypes& moves) const
      {
        MoveTypeRefs r_moves = to_refs(moves);
        const MoveTypeCRefs cr_moves = to_crefs(moves);
        const size_t length = sizeof...(BaseNeighborhoodExplorers);
        std::vector<State> states(length, st);
        // go to last move, then start generating with backtracking
        int cur = length - 1;
        bool backtracking = true;
        
        // stop only when a complete kicker has been generated, or throw an @ref EmptyNeighborhood
      loop:
        while (cur < (int)length)
        {
          if (cur == -1)
            return false;
          
          // reset state before generating each move
          states[cur] = cur > 0 ? states[cur - 1] : st;
          
          if (!backtracking)
          {
            try
            {
              //ne.FirstMove(kick[cur].second, kick[cur].first.move);
              Impl::VTupleDispatcher<State, _Void_ConstState_Move, MoveTypeRefs, sizeof...(BaseNeighborhoodExplorers) - 1>::execute_at(cur, st, first_move_funcs, r_moves);
              while (cur > 0 && !Impl::MoveDispatcher<MoveTypeRefs, sizeof...(BaseNeighborhoodExplorers) - 1>::are_related(cur - 1, r_moves, related_funcs)) //!RelatedMoves(kick[cur - 1].first.move, kick[cur].first.move))
              {
                //if (!ne.NextMove(kick[cur].second, kick[cur].first.move))
                if (!Impl::TupleDispatcher<bool, State, _Bool_ConstState_Move, MoveTypeRefs, sizeof...(BaseNeighborhoodExplorers) - 1>::execute_at(cur, states[cur], next_move_funcs, r_moves))
                {
                  backtracking = true;
                  Impl::MoveDispatcher<MoveTypeRefs, sizeof...(BaseNeighborhoodExplorers) - 1>::set_activity_at(cur, r_moves, false);
                  cur--;
                  goto loop;
                }
              }
              backtracking = false;
              //ne.MakeMove(kick[cur].second, kick[cur].first.move);
              Impl::VTupleDispatcher<State, _Void_State_ConstMove, MoveTypeCRefs, sizeof...(BaseNeighborhoodExplorers) - 1>::execute_at(cur, states[cur], make_move_funcs, cr_moves);
              Impl::MoveDispatcher<MoveTypeRefs, sizeof...(BaseNeighborhoodExplorers) - 1>::set_activity_at(cur, r_moves, true);
              cur++;
              goto loop;
            }
            catch (EmptyNeighborhood e)
            {
              backtracking = true;
              Impl::MoveDispatcher<MoveTypeRefs, sizeof...(BaseNeighborhoodExplorers) - 1>::set_activity_at(cur, r_moves, false);
              cur--;
              goto loop;
            }
          }
          else // backtracking (we only need to generate NextMoves)
          {
            do
            {
              //if (!ne.NextMove(kick[cur].second, kick[cur].first.move))
              if (!Impl::TupleDispatcher<bool, State, _Bool_ConstState_Move, MoveTypeRefs, sizeof...(BaseNeighborhoodExplorers) - 1>::execute_at(cur, states[cur], next_move_funcs, r_moves))
              {
                backtracking = true;
                Impl::MoveDispatcher<MoveTypeRefs, sizeof...(BaseNeighborhoodExplorers) - 1>::set_activity_at(cur, r_moves, false);
                cur--;
                goto loop;
              }
            }
            while (cur > 0 && !Impl::MoveDispatcher<MoveTypeRefs, sizeof...(BaseNeighborhoodExplorers) - 1>::are_related(cur - 1, r_moves, related_funcs)); //!RelatedMoves(kick[cur - 1].first.move, kick[cur].first.move));
            backtracking = false;
            //ne.MakeMove(kick[cur].second, kick[cur].first.move);
            Impl::VTupleDispatcher<State, _Void_State_ConstMove, MoveTypeCRefs, sizeof...(BaseNeighborhoodExplorers) - 1>::execute_at(cur, states[cur], make_move_funcs, cr_moves);
            Impl::MoveDispatcher<MoveTypeRefs, sizeof...(BaseNeighborhoodExplorers) - 1>::set_activity_at(cur, r_moves, true);
            cur++;
            goto loop;
          }
        }
        return true;
      }
      
      /** @copydoc NeighborhoodExplorer::MakeMove */
      virtual void MakeMove(State& st, const MoveTypes& moves) const
      {
        const MoveTypeCRefs cr_moves = to_crefs(moves);
        
        for (size_t i = 0; i < Modality(); i++)
          Impl::VTupleDispatcher<State, _Void_State_ConstMove, MoveTypeCRefs, sizeof...(BaseNeighborhoodExplorers) - 1>::execute_at(i, st, make_move_funcs, cr_moves);
      }
      
      /** @copydoc NeighborhoodExplorer::DeltaCostFunctionComponents */
      virtual CostStructure<CFtype> DeltaCostFunctionComponents(const State& st, const MoveTypes& moves, const std::vector<double>& weights = std::vector<double>(0)) const
      {
        const MoveTypeCRefs cr_moves = to_crefs(moves);
        
        CostStructure<CFtype> result;
        const size_t length = sizeof...(BaseNeighborhoodExplorers);
        std::vector<State> states(length, st);
        for (size_t i = 0; i < Modality(); i++)
        {
          states[i] = i > 0 ? states[i - 1] : st;
          result += Impl::TupleDispatcher<CostStructure<CFtype>, State, _CostStructure_ConstState_ConstMove, MoveTypeCRefs, sizeof...(BaseNeighborhoodExplorers) - 1>::execute_at(i, states[i], delta_cost_function_funcs, cr_moves, weights);
          Impl::VTupleDispatcher<State, _Void_State_ConstMove, MoveTypeCRefs, sizeof...(BaseNeighborhoodExplorers) - 1>::execute_at(i, states[i], make_move_funcs, cr_moves);
        }
        
        return result;
      }
    };
  }  
}


#endif<|MERGE_RESOLUTION|>--- conflicted
+++ resolved
@@ -506,11 +506,7 @@
         for (size_t i = 0; i < bias.size(); i++)
           total_bias += bias[i];
         pick = Random::Double(0.0, total_bias);
-<<<<<<< HEAD
           std::cerr << "Random: " << pick;
-=======
-				std::cerr << pick << std::endl;
->>>>>>> 152f85e4
           
         // Subtract bias until we're on the right neighborhood explorer
         while (pick > bias[selected])
