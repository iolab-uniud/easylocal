--- conflicted
+++ resolved
@@ -4,10 +4,10 @@
 #include <helpers/StateManager.hh>
 #include <helpers/ProhibitionManager.hh>
 #include <helpers/NeighborhoodExplorer.hh>
-#include <utils/Tuple.hh>
 #include <stdexcept>
 #include <functional>
 #include <algorithm>
+#include <utils/Tuple.hh>
 
 /** Template class to incapsulate a boolean flag that marks a Move active or inactive in a multi-modal context. */
 template <class Move>
@@ -36,62 +36,60 @@
 
 /** Variadic multi-modal neighborhood explorer. Generates a NeighborhoodExplorer whose move type is a tuple of ActiveMoves.*/
 template <class Input, class State, typename CFtype, class ... BaseNeighborhoodExplorers>
-class MultimodalNeighborhoodExplorer
-: public NeighborhoodExplorer<Input, State, std::tuple<ActiveMove<typename BaseNeighborhoodExplorers::ThisMove> ...>, CFtype>
+class MultimodalNeighborhoodExplorer : public NeighborhoodExplorer<Input, State, std::tuple<ActiveMove<typename BaseNeighborhoodExplorers::ThisMove> ...>, CFtype>
 {
 public:
-  /** Typedefs. */
+  
+  /** Tuple type representing the combination of BaseNeighborhoodExplorers' moves. */
   typedef std::tuple<ActiveMove<typename BaseNeighborhoodExplorers::ThisMove> ...> TheseMoves;
-  typedef std::tuple<std::reference_wrapper<ActiveMove<typename BaseNeighborhoodExplorers::ThisMove>> ...> TheseRefMoves;
-  typedef NeighborhoodExplorer<Input, State, std::tuple<ActiveMove<typename BaseNeighborhoodExplorers::ThisMove> ...>, CFtype> SuperNeighborhoodExplorer;
+  
+  /** Tuple type representing references to BaseNeighborhoodExplorers' moves (because we need to set them). */
+  typedef std::tuple<std::reference_wrapper<ActiveMove<typename BaseNeighborhoodExplorers::ThisMove>> ...> TheseMovesRefs;
+  
+  /** Type of the NeighborhoodExplorer which has a tuple of moves as its move type. */
+  typedef NeighborhoodExplorer<Input, State, TheseMoves, CFtype> SuperNeighborhoodExplorer;
+  
+  /** Tuple type representing references to BaseNeighborhoodExplorers. */
   typedef std::tuple<std::reference_wrapper<BaseNeighborhoodExplorers> ...> TheseNeighborhoodExplorers;
-
+  
   /** Modality of the NeighborhoodExplorer */
   virtual unsigned int Modality() const { return sizeof...(BaseNeighborhoodExplorers); }
   
 protected:
-<<<<<<< HEAD
-
+  
+  /** Constructor, takes a variable number of base NeighborhoodExplorers.  */
+  MultimodalNeighborhoodExplorer(const Input& in, StateManager<Input,State,CFtype>& sm, std::string name, BaseNeighborhoodExplorers& ... nhes)
+  : SuperNeighborhoodExplorer(in, sm, name),
+  nhes(std::make_tuple(std::reference_wrapper<BaseNeighborhoodExplorers>(nhes) ...))
+  { }
+  
+  /** Instantiated base NeighborhoodExplorers. */
+  TheseNeighborhoodExplorers nhes;
+    
   /** Struct to encapsulate a templated function call. Since the access to tuples must be done through compile-time recursion, at the moment of calling BaseNeighborhoodExplorers methods we don't know yet the type of the current NeighborhoodExplorer and move. This class is necessary so that we can defer the instantiation of the templated helper functions (DoMakeMove, DoRandomMove, ...) inside the calls to Compute* and Execute* (when they are known). */
-  struct Call
-  {
+  class Call
+  {
+  public:
+    
     /** An enum representing the functions which can be called. */
     enum Function
     {
+      INITIALIZE_INACTIVE,
+      INITIALIZE_ACTIVE,
       MAKE_MOVE,
-      IS_FEASIBLE_MOVE,
-      INITIALIZE_INACTIVE,
+      FEASIBLE_MOVE,
       RANDOM_MOVE,
       FIRST_MOVE,
       TRY_NEXT_MOVE,
       IS_ACTIVE,
       DELTA_COST_FUNCTION
     };
-=======
-  
-  /** Constructor, takes a variable number of base NeighborhoodExplorers.  */
-  MultimodalNeighborhoodExplorer(const Input& in, StateManager<Input,State,CFtype>& sm, std::string name, BaseNeighborhoodExplorers& ... nhes)
-  : SuperNeighborhoodExplorer(in, sm, name),
-  nhes(std::make_tuple(std::reference_wrapper<BaseNeighborhoodExplorers>(nhes) ...))
-  { }
-  
-  /**< Instantiated base NeighborhoodExplorers. */
-  TheseNeighborhoodExplorers nhes;
-  
-  /** TupleDispatching helper classes/functions */
-  
-  
-  class Call
-  {
-  public:
-    enum Function { initialize_inactive, initialize_active, make_move, is_feasible_move, do_random_move, do_first_move, try_next_move, is_active, do_delta_cost_function };
+    
+    /** Constructor.
+     @param f the Function to call. 
+     */
     Call(Function f) : to_call(f) { }
->>>>>>> d60fde8a
-    
-    /** Constructor. 
-     @param f the Function to call. */
-    Call(Function f) : to_call(f) { }
-    
+
     /** Method to generate a function with void return type. */
     template <class N, class M>
     std::function<void(const N&, State&, M&)> getVoid() const throw(std::logic_error)
@@ -103,16 +101,12 @@
           f = &DoMakeMove<N, M>;
           break;
         case INITIALIZE_INACTIVE:
-          f = &DoInitializeInactive<N, M>;
+          f = &InitializeInactive<N, M>;
           break;
-<<<<<<< HEAD
-        case FIRST_MOVE:
-=======
-        case initialize_active:
+        case INITIALIZE_ACTIVE:
           f = &InitializeActive<N, M>;
           break;
-        case do_first_move:
->>>>>>> d60fde8a
+        case FIRST_MOVE:
           f = &DoFirstMove<N,M>;
           break;
         case RANDOM_MOVE:
@@ -123,7 +117,7 @@
       }
       return f;
     }
-    
+
     /** Method to generate a function with CFtype return type. */
     template <class N, class M>
     std::function<CFtype(const N&, State&, M&)> getCFtype() const throw(std::logic_error)
@@ -131,11 +125,7 @@
       std::function<CFtype(const N&, State&, M&)> f;
       switch (to_call)
       {
-<<<<<<< HEAD
-          case DELTA_COST_FUNCTION:
-=======
-        case do_delta_cost_function:
->>>>>>> d60fde8a
+        case DELTA_COST_FUNCTION:
           f = &DoDeltaCostFunction<N,M>;
           break;
         default:
@@ -143,7 +133,7 @@
       }
       return f;
     }
-    
+
     /** Method to generate a function with bool return type. */
     template <class N, class M>
     std::function<bool(const N&, State&, M&)> getBool() const throw(std::logic_error)
@@ -151,7 +141,7 @@
       std::function<bool(const N&, State&, M&)> f;
       switch (to_call)
       {
-        case IS_FEASIBLE_MOVE:
+        case FEASIBLE_MOVE:
           f = &IsFeasibleMove<N,M>;
           break;
         case TRY_NEXT_MOVE:
@@ -169,538 +159,390 @@
     Function to_call;
   };
   
-<<<<<<< HEAD
-public:
-  
-  /** Tuple type representing the combination of BaseNeighborhoodExplorers' moves. */
-  typedef std::tuple<ActiveMove<typename BaseNeighborhoodExplorers::ThisMove> ...> TheseMoves;
-  
-  /** Tuple type representing references to BaseNeighborhoodExplorers' moves (because we need to set them). */
-  typedef std::tuple<std::reference_wrapper<ActiveMove<typename BaseNeighborhoodExplorers::ThisMove>> ...> TheseMovesRefs;
-  
-  /** Type of the NeighborhoodExplorer which has a tuple of moves as its move type. */
-  typedef NeighborhoodExplorer<Input, State, TheseMoves, CFtype> SuperNeighborhoodExplorer;
-  
-  /** Tuple type representing references to BaseNeighborhoodExplorers. */
-  typedef std::tuple<std::reference_wrapper<BaseNeighborhoodExplorers> ...> TheseNeighborhoodExplorers;
-
-  /** Modality of the NeighborhoodExplorer */
-  virtual unsigned int Modality() const { return sizeof...(BaseNeighborhoodExplorers); }
-    
-  /** Constructor, takes a variable number of base NeighborhoodExplorers.  */
-  MultimodalNeighborhoodExplorer(const Input& in, StateManager<Input,State,CFtype>& sm, std::string name, BaseNeighborhoodExplorers& ... nhes)
-  : SuperNeighborhoodExplorer(in, sm, name),
-    nhes(std::make_tuple(std::reference_wrapper<BaseNeighborhoodExplorers>(nhes) ...))
-  { }
-    
-  /**< Instantiated base NeighborhoodExplorers. */
-  TheseNeighborhoodExplorers nhes;
-  
-protected:
-  
-  /** Run a function on a certain element of the Moves (and NeighborhoodExplorers) tuple, then update the element. Based on compile-time recursion.
-   @param st reference to the current state
-   @param temp_moves tuple of references to ActiveMoves
-   @param temp_nhes tuple of references to associated NeighborhoodExplorers
-   @param level level at which to execute the function
+  /** Tuple dispatcher. Similarly to Call, this struct defines a number of templated functions that accept a tuple of moves and a tuple of neighborhood explorers, together with additional paramters. The struct is template-specialized to handle compile-time recursion.
    */
-  template <typename H, typename ... T>
-  static void ExecuteAt (State& st, std::tuple<std::reference_wrapper<ActiveMove<typename H::ThisMove>>, std::reference_wrapper<ActiveMove<typename T::ThisMove> ...>>& temp_moves, const std::tuple<std::reference_wrapper<H>, std::reference_wrapper<T> ...> temp_nhes, const Call& c, int level)
-  {
-    // If we're at the right level of the recursion, instantiate the function and run it on the head of the tuples
-    if (level == 0)
-=======
   template <class TupleOfMoves, class TupleOfNHEs, std::size_t N>
   struct TupleDispatcher
   {
-    static void ExecuteAt(State& st, TupleOfMoves& temp_moves, const TupleOfNHEs& temp_nhes, const Call& c, int iter)
-    {
-      if (iter == 0)
-      {
+    /** Run a function on a specific element of the tuples. Based on compile-time recursion.
+     @param st reference to the current state
+     @param temp_moves tuple of references to ActiveMoves
+     @param temp_nhes tuple of references to associated NeighborhoodExplorers
+     @param level level at which to execute the function
+     */
+    static void ExecuteAt(State& st, TupleOfMoves& temp_moves, const TupleOfNHEs& temp_nhes, const Call& c, int level)
+    {
+      // If we're at the right level of the recursion
+      if (level == 0)
+      {
+        // Get last element of the tuples
         auto& this_nhe = std::get<N>(temp_nhes).get();
         auto& this_move = std::get<N>(temp_moves).get();
+        
+        // Instantiate the function with the right template parameters
         std::function<void(const decltype(this_nhe)&, State&, decltype(this_move)&)> f =  c.template getVoid<decltype(this_nhe),decltype(this_move)>();
+        
+        // Call on the last element
         f(this_nhe, st, this_move);
       }
-      else if (iter > 0)
-        TupleDispatcher<TupleOfMoves, TupleOfNHEs, N - 1>::ExecuteAt(st, temp_moves, temp_nhes, c, --iter);
+      // Otherwise go down with recursion
+      else if (level > 0)
+        TupleDispatcher<TupleOfMoves, TupleOfNHEs, N - 1>::ExecuteAt(st, temp_moves, temp_nhes, c, --level);
 #if defined(DEBUG)
       else
-        throw std::logic_error("In function ExecuteAt (recursive case) iter is less than zero");
+        throw std::logic_error("In function ExecuteAt (recursive case) level is less than zero");
 #endif
     }
     
+    /** Run a function on all the elements of the Moves (and NeighborhoodExplorers) tuple. Based on compile-time recursion.
+     @param st reference to the current state
+     @param temp_moves tuple of references to ActiveMoves
+     @param temp_nhes tuple of references to associated NeighborhoodExplorers
+     @param level level at which to execute the function
+     */
     static void ExecuteAll(State& st, TupleOfMoves& temp_moves, const TupleOfNHEs& temp_nhes, const Call& c)
     {
+      // Get last element of the tuples
       auto& this_nhe = std::get<N>(temp_nhes).get();
       auto& this_move = std::get<N>(temp_moves).get();
+      
+      // Instantiate the function with the right template parameters
       std::function<void(const decltype(this_nhe)&, State&, decltype(this_move)&)> f =  c.template getVoid<decltype(this_nhe),decltype(this_move)>();
+      
+      // Call recursively on first N-1 elements of the tuple, then call on the last element of the tuple
       TupleDispatcher<TupleOfMoves, TupleOfNHEs, N - 1>::ExecuteAll(st, temp_moves, temp_nhes, c);
       f(this_nhe, st, this_move);
     }
     
-    static CFtype ComputeAt(State& st, TupleOfMoves& temp_moves, const TupleOfNHEs& temp_nhes, const Call& c, int iter)
->>>>>>> d60fde8a
-    {
-      if (iter == 0)
-      {
+    /** Run a function on all the elements of tuples, then return the result. Based on compile-time recursion.
+     @param st reference to the current state
+     @param temp_moves tuple of references to ActiveMoves
+     @param temp_nhes tuple of references to associated NeighborhoodExplorers
+     @param level level at which to execute the function
+     */
+    static CFtype ComputeAt(State& st, TupleOfMoves& temp_moves, const TupleOfNHEs& temp_nhes, const Call& c, int level)
+    {
+      // If we're at the right level of the recursion
+      if (level == 0)
+      {
+        // Get last element of the tuples
         auto& this_nhe = std::get<N>(temp_nhes).get();
         auto& this_move = std::get<N>(temp_moves).get();
+        
+        // Instantiate the function with the right template parameters
         std::function<CFtype(const decltype(this_nhe)&, State&, decltype(this_move)&)> f =  c.template getCFtype<decltype(this_nhe),decltype(this_move)>();
+        
+        // Call on the last element, return result
         return f(this_nhe, st, this_move);
       }
-      else if (iter > 0)
-        return TupleDispatcher<TupleOfMoves, TupleOfNHEs, N - 1>::ComputeAt(st, temp_moves, temp_nhes, c, --iter);
+      // Otherwise, go down with recursion
+      else if (level > 0)
+        return TupleDispatcher<TupleOfMoves, TupleOfNHEs, N - 1>::ComputeAt(st, temp_moves, temp_nhes, c, --level);
 #if defined(DEBUG)
       else
-        throw std::logic_error("In function ComputeAt (recursive case) iter is less than zero");
+        throw std::logic_error("In function ComputeAt (recursive case) level is less than zero");
 #endif
+      // Just to avoid warnings from smart compilers
       return static_cast<CFtype>(0);
     }
-<<<<<<< HEAD
-    // Otherwise, go down with recursion
-    if (level > 0)
-    {
-      auto tail_temp_moves = tuple_tail(temp_moves);
-      ExecuteAt(st, tail_temp_moves, tuple_tail(temp_nhes), c, --level);
-      
-      // Write (potential) result on passed tuple of moves
-      temp_moves = std::tuple_cat(std::make_tuple(std::get<0>(temp_moves)), tail_temp_moves);
-    }
-  }
-
-  /** Run a function on a certain element of the Moves (and NeighborhoodExplorers) tuple, then update the element. Based on compile-time recursion, base case.
-   @param st reference to the current state
-   @param temp_move singleton tuple of references to ActiveMoves
-   @param temp_nhe single tuple of references to associated NeighborhoodExplorers
-   @param level level at which to execute the function
-   */  template <class H>
-  static void ExecuteAt (State& st, std::tuple<std::reference_wrapper<ActiveMove<typename H::ThisMove>>>& temp_move, const std::tuple<std::reference_wrapper<H>> temp_nhe, const Call& c, int level)
-  {
-    // If we're at the right level of the recursion, instantiate the function and run it on the only element in the tuple
-    if (level == 0)
-=======
-    
+    
+    /** Run a function at all the levels of tuples, then return the sum of the result. Based on compile-time recursion.
+     @param st reference to the current state
+     @param temp_moves tuple of references to ActiveMoves
+     @param temp_nhes tuple of references to associated NeighborhoodExplorers
+     @param level level at which to execute the function
+     */
     static CFtype ComputeAll(State& st, TupleOfMoves& temp_moves, const TupleOfNHEs& temp_nhes, const Call& c)
     {
+      // Get last element of the tuples
       auto& this_nhe = std::get<N>(temp_nhes).get();
       auto& this_move = std::get<N>(temp_moves).get();
+      
+      // Instantiate the function with the right template parameters
       std::function<CFtype(const decltype(this_nhe)&, State&, decltype(this_move)&)> f =  c.template getCFtype<decltype(this_nhe),decltype(this_move)>();
+      
+      // Return aggregate result
       return TupleDispatcher<TupleOfMoves, TupleOfNHEs, N - 1>::ComputeAll(st, temp_moves, temp_nhes, c) + f(this_nhe, st, this_move);
     }
-    
+
+    /** Check a predicate on each element of the tuples and returns the vector of the corresponding boolean results. Based on compile-time recursion.
+     @param st reference to the current state
+     @param temp_moves tuple of references to ActiveMoves
+     @param temp_nhes tuple of references to associated NeighborhoodExplorers
+     @param level level at which to execute the function
+     */
     static std::vector<bool> Check(State& st, TupleOfMoves& temp_moves, const TupleOfNHEs& temp_nhes, const Call& c)
->>>>>>> d60fde8a
-    {
+    {
+      // Get last element of the tuple
       auto& this_nhe = std::get<N>(temp_nhes).get();
       auto& this_move = std::get<N>(temp_moves).get();
+      
+      // Instantiate the function with the right template parameters
       std::function<bool(const decltype(this_nhe)&, State&, decltype(this_move)&)> f =  c.template getBool<decltype(this_nhe),decltype(this_move)>();
+
+      // Go down with recursion and merge results
       std::vector<bool> current, others;
       current.push_back(f(this_nhe, st, this_move));
       others = TupleDispatcher<TupleOfMoves, TupleOfNHEs, N - 1>::Check(st, temp_moves, temp_nhes, c);
       current.insert(current.begin(), others.begin(), others.end());
       return current;
     }
-<<<<<<< HEAD
-  }
-
-
-  /** Run a function on all the elements of the Moves (and NeighborhoodExplorers) tuple, then update them. Based on compile-time recursion.
-   @param st reference to the current state
-   @param temp_moves tuple of references to ActiveMoves
-   @param temp_nhes tuple of references to associated NeighborhoodExplorers
-   @param level level at which to execute the function
-   */
-  template <typename H, typename ... T>
-  static void ExecuteAll (State& st, std::tuple<std::reference_wrapper<ActiveMove<typename H::ThisMove>>, std::reference_wrapper<ActiveMove<typename T::ThisMove>...>>& temp_moves, const std::tuple<std::reference_wrapper<H>, std::reference_wrapper<T> ...> temp_nhes, const Call& c)
-  {
-    // Instantiate the function with the right template parameters
-    std::function<void(const H&, State&, ActiveMove<typename H::ThisMove>&)> f =  c.template getVoid<H,ActiveMove<typename H::ThisMove>>();
-    
-    // Run it on the head of the tuples and then go down with recursion
-    f(std::get<0>(temp_nhes).get(), st, std::get<0>(temp_moves).get());
-    auto tail_temp_moves = tuple_tail(temp_moves);
-    ExecuteAll(st, tail_temp_moves, tuple_tail(temp_nhes), c);
-    
-    // Merge the results and write them in the original tuples
-    temp_moves = std::tuple_cat(std::make_tuple(std::get<0>(temp_moves)), tail_temp_moves);
-  }
-
-  /** Run a function on all the elements of the Moves (and NeighborhoodExplorers) tuple, then update them. Based on compile-time recursion, base case.
-   @param st reference to the current state
-   @param temp_move singleton tuple of references to ActiveMoves
-   @param temp_nhe singleton tuple of references to associated NeighborhoodExplorers
-   @param level level at which to execute the function
-   */
-  template <class H>
-  static void ExecuteAll (State& st, std::tuple<std::reference_wrapper<ActiveMove<typename H::ThisMove>>>& temp_move, const std::tuple<std::reference_wrapper<H>> temp_nhe, const Call& c)
-  {
-    // Instantiate the function with the right template parameters
-    std::function<void(const H&, State&, ActiveMove<typename H::ThisMove>&)> f = c.template getVoid<H,ActiveMove<typename H::ThisMove>>();
-    
-    // Run the function on the only element of the tuple (overwrites original data)
-    f(std::get<0>(temp_nhe).get(), st, std::get<0>(temp_move).get());
-  }
-  
-  
-  /** Run a function on all the elements of the Moves (and NeighborhoodExplorers) tuple, then update them and returns the result. Based on compile-time recursion.
-   @param st reference to the current state
-   @param temp_moves tuple of references to ActiveMoves
-   @param temp_nhes tuple of references to associated NeighborhoodExplorers
-   @param level level at which to execute the function
-   */
-  template <typename H, typename ... T>
-  static CFtype ComputeAt (State& st, std::tuple<std::reference_wrapper<ActiveMove<typename H::ThisMove>>, std::reference_wrapper<ActiveMove<typename T::ThisMove> ...>>& temp_moves, const std::tuple<std::reference_wrapper<H>, std::reference_wrapper<T> ...> temp_nhes, const Call& c, int iter)
-  {
-    // If this is the right level of the recursion, instantiate the function with the right template, then run it on the head of the recursion
-    if (iter == 0)
-=======
-    
+
+    /** Check a predicate on each element of the tuples and returns true if all of them satisfies the predicate. Based on compile-time recursion.
+     @param st reference to the current state
+     @param temp_moves tuple of references to ActiveMoves
+     @param temp_nhes tuple of references to associated NeighborhoodExplorers
+     @param level level at which to execute the function
+     */
     static bool CheckAll(State& st, TupleOfMoves& temp_moves, const TupleOfNHEs& temp_nhes, const Call& c)
->>>>>>> d60fde8a
-    {
+    {
+      // Get last element of the tuple
       auto& this_nhe = std::get<N>(temp_nhes).get();
       auto& this_move = std::get<N>(temp_moves).get();
+      
+      // Instantiate the function with the right template parameters
       std::function<bool(const decltype(this_nhe)&, State&, decltype(this_move)&)> f =  c.template getBool<decltype(this_nhe),decltype(this_move)>();
       
+      // Lazy evaluation
       if (!f(this_nhe, st, this_move))
         return false;
       
       return TupleDispatcher<TupleOfMoves, TupleOfNHEs, N - 1>::CheckAll(st, temp_moves, temp_nhes, c);
     }
-<<<<<<< HEAD
-    // Otherwise, go down with recursion
-    if (iter > 0)
-    {
-      auto tail_temp_moves = tuple_tail(temp_moves);
-      return ComputeAt(st, tail_temp_moves, tuple_tail(temp_nhes), c, --iter);
-    }
-    // Just to prevent warning from smart compilers
-    return static_cast<CFtype>(0);
-  }
-  
-  /** Run a function on all the elements of the Moves (and NeighborhoodExplorers) tuple, then update them and returns the result. Based on compile-time recursion, base case.
-   @param st reference to the current state
-   @param temp_move singleton tuple of references to ActiveMoves
-   @param temp_nhe singleton tuple of references to associated NeighborhoodExplorers
-   @param level level at which to execute the function
-   */
-  template <class H>
-  static CFtype ComputeAt (State& st, std::tuple<std::reference_wrapper<ActiveMove<typename H::ThisMove>>>& temp_move, const std::tuple<std::reference_wrapper<H>> temp_nhe, const Call& c, int iter)
-  {
-    // If this is the right level of the recursion, instantiate the function with the right template parameters and run it on the only element of the tuple
-    if (iter == 0)
-=======
-    
+    
+    /** Check a predicate on each element of the tuples and returns true if at least one of them satisfies the predicate. Based on compile-time recursion.
+     @param st reference to the current state
+     @param temp_moves tuple of references to ActiveMoves
+     @param temp_nhes tuple of references to associated NeighborhoodExplorers
+     @param level level at which to execute the function
+     */
     static bool CheckAny(State& st, TupleOfMoves& temp_moves, const TupleOfNHEs& temp_nhes, const Call& c)
     {
+      // Get last element of the tuple
       auto& this_nhe = std::get<N>(temp_nhes).get();
       auto& this_move = std::get<N>(temp_moves).get();
+      
+      // Instantiate the function with the right template parameters
       std::function<bool(const decltype(this_nhe)&, State&, decltype(this_move)&)> f =  c.template getBool<decltype(this_nhe),decltype(this_move)>();
       
+      // Lazy evaluation
       if (f(this_nhe, st, this_move))
         return true;
       
       return TupleDispatcher<TupleOfMoves, TupleOfNHEs, N - 1>::CheckAll(st, temp_moves, temp_nhes, c);
     }
-    
-    static bool CheckAt(State& st, TupleOfMoves& temp_moves, const TupleOfNHEs& temp_nhes, const Call& c, int iter)
->>>>>>> d60fde8a
-    {
-      if (iter == 0)
-      {
+
+    /** Check a predicate on a specific element of the tuples and returns true if it satisfies the predicate. Based on compile-time recursion.
+     @param st reference to the current state
+     @param temp_moves tuple of references to ActiveMoves
+     @param temp_nhes tuple of references to associated NeighborhoodExplorers
+     @param level level at which to execute the function
+     */
+    static bool CheckAt(State& st, TupleOfMoves& temp_moves, const TupleOfNHEs& temp_nhes, const Call& c, int level)
+    {
+      // If we're at the right level of the recursion
+      if (level == 0)
+      {
+        // Get the last element of the tuples
         auto& this_nhe = std::get<N>(temp_nhes).get();
         auto& this_move = std::get<N>(temp_moves).get();
+        
+        // Instantiate the function with the right template parameters and return the result
         std::function<bool(const decltype(this_nhe)&, State&, decltype(this_move)&)> f =  c.template getBool<decltype(this_nhe),decltype(this_move)>();
         return f(this_nhe, st, this_move);
       }
-      else if (iter > 0)
-        return TupleDispatcher<TupleOfMoves, TupleOfNHEs, N - 1>::CheckAt(st, temp_moves, temp_nhes, c, --iter);
+      // Otherwise, go down with recursion
+      else if (level > 0)
+        return TupleDispatcher<TupleOfMoves, TupleOfNHEs, N - 1>::CheckAt(st, temp_moves, temp_nhes, c, --level);
 #if defined(DEBUG)
       else
-        throw std::logic_error("In function CheckAt (recursive case) iter is less than zero");
+        throw std::logic_error("In function CheckAt (recursive case) level is less than zero");
 #endif
+      // Just to avoid warnings from smart compilers
       return false;
     }
-<<<<<<< HEAD
-    // Just to prevent warning from smart compilers
-    return static_cast<CFtype>(0);
-  }
-
-  /** Check a predicate on each element of a Moves (and NeighborhoodExplorers) tuple and returns a vector of the corresponding boolean results. Based on compile-time recursion.
-   @param st reference to the current state
-   @param temp_moves tuple of references to ActiveMoves
-   @param temp_nhes tuple of references to associated NeighborhoodExplorers
-   @param level level at which to execute the function
-   */
-  template <typename H, typename ... T>
-  static std::vector<bool> Check (State& st, std::tuple<std::reference_wrapper<ActiveMove<typename H::ThisMove>>, std::reference_wrapper<ActiveMove<typename T::ThisMove> ...>>& temp_moves,  const std::tuple<std::reference_wrapper<H>, std::reference_wrapper<T> ...> temp_nhes, const Call& c)
-  {
-    // Instantiate the function with the right template parameters
-    std::function<bool(const H&, State&, ActiveMove<typename H::ThisMove>&)> f =  c.template getBool<H,ActiveMove<typename H::ThisMove>>();
-    std::vector<bool> v;
-    v.push_back(f(std::get<0>(temp_nhes).get(), st, std::get<0>(temp_moves).get()));
-    
-    // Go down with recursion
-    auto tail_temp_moves = tuple_tail(temp_moves);
-    std::vector<bool> ch = Check(st, tail_temp_moves, tuple_tail(temp_nhes), c);
-    v.insert(v.end(), ch.begin(), ch.end());
-    return v;
-  }
-  
-  /** Check a predicate on each element of a Moves (and NeighborhoodExplorers) tuple and returns a vector of the corresponding boolean results. Based on compile-time recursion, base case.
-   @param st reference to the current state
-   @param temp_move singleton tuple of references to ActiveMoves
-   @param temp_nhe singleton tuple of references to associated NeighborhoodExplorers
-   @param level level at which to execute the function
-   */
-  template <class H>
-  static std::vector<bool> Check (State& st, std::tuple<std::reference_wrapper<ActiveMove<typename H::ThisMove>>>& temp_move,  const std::tuple<std::reference_wrapper<H>> temp_nhe, const Call& c)
-  {
-    // Instantiate and run the function on the only element of the tuple and return the result wrapped in a vector of bool
-    std::function<bool(const H&, State&, ActiveMove<typename H::ThisMove>&)> f =  c.template getBool<H,ActiveMove<typename H::ThisMove>>();
-    std::vector<bool> v;
-    v.push_back(f(std::get<0>(temp_nhe).get(), st, std::get<0>(temp_move).get()));
-    return v;
-  }
-  
-  /** Check a predicate on all the elements of a Moves (and NeighborhoodExplorers) tuple and returns true if the predicate is satisfied for every element. Based on compile-time recursion.
-   @param st reference to the current state
-   @param temp_moves tuple of references to ActiveMoves
-   @param temp_nhes tuple of references to associated NeighborhoodExplorers
-   @param level level at which to execute the function
-   */
-  template <typename H, typename ... T>
-  static bool CheckAll (State& st, std::tuple<std::reference_wrapper<ActiveMove<typename H::ThisMove>>, std::reference_wrapper<ActiveMove<typename T::ThisMove> ...>>& temp_moves, const std::tuple<std::reference_wrapper<H>, std::reference_wrapper<T> ...> temp_nhes, const Call& c)
-  {
-    // Check predicate on the head of the tuple 
-    std::function<bool(const H&, State&, ActiveMove<typename H::ThisMove>&)> f =  c.template getBool<H,ActiveMove<typename H::ThisMove>>();
-    if (!f(std::get<0>(temp_nhes).get(), st, std::get<0>(temp_moves).get()))
-      return false;
-    
-    // If the predicate is satisfied, go down with recursion
-    auto tail_temp_moves = tuple_tail(temp_moves);
-    return CheckAll(st, tail_temp_moves, tuple_tail(temp_nhes), c);
-  }
-  
-  /** Check a predicate on all the elements of a Moves (and NeighborhoodExplorers) tuple and returns true if the predicate is satisfied for every element. Based on compile-time recursion, base case.
-   @param st reference to the current state
-   @param temp_move singleton tuple of references to ActiveMoves
-   @param temp_nhe singleton tuple of references to associated NeighborhoodExplorers
-   @param level level at which to execute the function
-   */
-  template <class H>
-  static bool CheckAll (State& st, std::tuple<std::reference_wrapper<ActiveMove<typename H::ThisMove>>>& temp_move, const std::tuple<std::reference_wrapper<H>> temp_nhe, const Call& c)
-  {
-    // Check predicate on the only element of the tuple
-    std::function<bool(const H&, State&, ActiveMove<typename H::ThisMove>&)> f = c.template getBool<H,ActiveMove<typename H::ThisMove>>();
-    return f(std::get<0>(temp_nhe).get(), st, std::get<0>(temp_move).get());
-  }
-  
-  /** Check a predicate on all the elements of a Moves (and NeighborhoodExplorers) tuple and returns true if the predicate is satisfied for at least one element. Based on compile-time recursion.
-   @param st reference to the current state
-   @param temp_moves tuple of references to ActiveMoves
-   @param temp_nhes tuple of references to associated NeighborhoodExplorers
-   @param level level at which to execute the function
-   */
-  template <typename H, typename ... T>
-  static bool CheckAny (State& st, std::tuple<std::reference_wrapper<ActiveMove<typename H::ThisMove>>, std::reference_wrapper<ActiveMove<typename T::ThisMove> ...>>& temp_moves, const std::tuple<std::reference_wrapper<H>, std::reference_wrapper<T> ...> temp_nhes, const Call& c)
-  {
-    // Check predicate on the head of the tuple
-    std::function<bool(const H&, State&, ActiveMove<typename H::ThisMove>&)> f =  c.template getBool<H,ActiveMove<typename H::ThisMove>>();
-    if (f(std::get<0>(temp_nhes).get(), st, std::get<0>(temp_moves).get()))
-      return true;
-    
-    // If predicate is false, get down with recursion
-    auto tail_temp_moves = tuple_tail(temp_moves);
-    return CheckAll(st, tail_temp_moves, tuple_tail(temp_nhes), c);
-  }
-  
-  /** Check a predicate on all the elements of a Moves (and NeighborhoodExplorers) tuple and returns true if the predicate is satisfied for at least one element. Based on compile-time recursion, base case.
-   @param st reference to the current state
-   @param temp_move singleton tuple of references to ActiveMoves
-   @param temp_nhe singleton tuple of references to associated NeighborhoodExplorers
-   @param level level at which to execute the function
-   */
-  template <class H>
-  static bool CheckAny (State& st, std::tuple<std::reference_wrapper<ActiveMove<typename H::ThisMove>>>& temp_move, const std::tuple<std::reference_wrapper<H>> temp_nhe, const Call& c)
-  {
-    // Check predicate on the only element of the tuple
-    std::function<bool(const H&, State&, ActiveMove<typename H::ThisMove>&)> f = c.template getBool<H,ActiveMove<typename H::ThisMove>>();
-    return f(std::get<0>(temp_nhe).get(), st, std::get<0>(temp_move).get());
-  }
-  
-  /** Check a predicate at a certian element of the Moves (and NeighborhoodExplorers) tuple and returns true if the predicate is satisfied. Based on compile-time recursion.  
-   @param st reference to the current state
-   @param temp_moves tuple of references to ActiveMoves
-   @param temp_nhes tuple of references to associated NeighborhoodExplorers
-   @param level level at which to execute the function
-   */
-  template <typename H, typename ... T>
-  static bool CheckAt (State& st, std::tuple<std::reference_wrapper<ActiveMove<typename H::ThisMove>>, std::reference_wrapper<ActiveMove<typename T::ThisMove> ...>>& temp_move,  const std::tuple<std::reference_wrapper<H>, std::reference_wrapper<T> ...> temp_nhes, const Call& c, int iter)
-  {
-    // If we're at the right level of the recursion instantiate the function with the right template parameters, then run it on the head of the tuple
-    if (iter == 0)
-    {
-      std::function<bool(const H&, State&, ActiveMove<typename H::ThisMove>&)> f =  c.template getBool<H,ActiveMove<typename H::ThisMove>>();
-      return f(std::get<0>(temp_nhes).get(), st, std::get<0>(temp_moves).get());
-    }
-    // Otherwise go down with recursion
-    if (iter > 0)
-    {
-      auto tail_temp_moves = tuple_tail(temp_moves);
-      return CheckAt(st, tail_temp_moves, tuple_tail(temp_nhes), c, --iter);
-    }
-    // Just to prevent warning from smart compilers
-    return false;
-  }
-  
-  /** Check a predicate at a certian element of the Moves (and NeighborhoodExplorers) tuple and returns true if the predicate is satisfied. Based on compile-time recursion, base case.
-   @param st reference to the current state
-   @param temp_move singleton tuple of references to ActiveMoves
-   @param temp_nhe singleton tuple of references to associated NeighborhoodExplorers
-   @param level level at which to execute the function
-   */
-  template <class H>
-  static bool CheckAt (State& st, std::tuple<std::reference_wrapper<ActiveMove<typename H::ThisMove>>>& temp_move,  const std::tuple<std::reference_wrapper<H>> temp_nhe, const Call& c, int iter)
-  {
-    // If we're at the right level of the recursion instantiate the function with the right template parameters, then run it on the only element of the tuple
-    if (iter == 0)
-    {
-      std::function<bool(const H&, State&, ActiveMove<typename H::ThisMove>&)> f =  c.template getBool<H,ActiveMove<typename H::ThisMove>>();
-      return f(std::get<0>(temp_nhe).get(), st, std::get<0>(temp_move).get());
-    }
-    // Just to prevent warning from smart compilers
-    return false;
-  }
-
-  /** Perform a move on the state. Common to all multimodal NeighborhoodExplorer.
-   @param st reference to the current State
-   @param moves tuple of moves of this multimodal NeighborhoodExplorer 
-   */
-  virtual void MakeMove(State& st, const TheseMoves& moves) const
-  {
-    Call make_move(Call::Function::MAKE_MOVE);
-    TheseMovesRefs r_moves = const_cast<TheseMoves&>(moves);
-    ExecuteAll(st, r_moves, this->nhes, make_move);
-  }
-  
-  /** Checks if a move is feasible from a state. Common to all multimodal NeighborhoodExplorer.
-   @param st reference to the current State
-   @param moves tuple of moves of this multimodal NeighborhoodExplorer
-   */
-  virtual bool FeasibleMove(const State& st, const TheseMoves& moves) const
-  {
-    Call is_feasible_move(Call::Function::IS_FEASIBLE_MOVE);
-    TheseMovesRefs r_moves = const_cast<TheseMoves&>(moves);
-    return CheckAll(const_cast<State&>(st), r_moves, this->nhes, is_feasible_move);
-=======
   };
   
+  /** Base case of the recursive TupleDispatcher. */
   template <class TupleOfMoves, class TupleOfNHEs>
   struct TupleDispatcher<TupleOfMoves, TupleOfNHEs, 0>
   {
-    static void ExecuteAt(State& st, TupleOfMoves& temp_moves, const TupleOfNHEs& temp_nhes, const Call& c, int iter)
-    {
-      if (iter == 0)
-      {
+    /** Run a function on a specific element of the tuples. Based on compile-time recursion.
+     @param st reference to the current state
+     @param temp_moves tuple of references to ActiveMoves
+     @param temp_nhes tuple of references to associated NeighborhoodExplorers
+     @param level level at which to execute the function
+     */
+    static void ExecuteAt(State& st, TupleOfMoves& temp_moves, const TupleOfNHEs& temp_nhes, const Call& c, int level)
+    {
+      // If we're at the right level of the recursion
+      if (level == 0)
+      {
+        // Get the last element of the tuples
         auto& this_nhe = std::get<0>(temp_nhes).get();
         auto& this_move = std::get<0>(temp_moves).get();
+        
+        // Instantiate the function with the right template parameters
         std::function<void(const decltype(this_nhe)&, State&, decltype(this_move)&)> f =  c.template getVoid<decltype(this_nhe),decltype(this_move)>();
         f(this_nhe, st, this_move);
       }
 #if defined(DEBUG)
       else
-        throw std::logic_error("In function ExecuteAt (base case) iter is not zero");
+        throw std::logic_error("In function ExecuteAt (base case) level is not zero");
 #endif
     }
-    
+
+    /** Run a function on all the elements of the Moves (and NeighborhoodExplorers) tuple. Based on compile-time recursion.
+     @param st reference to the current state
+     @param temp_moves tuple of references to ActiveMoves
+     @param temp_nhes tuple of references to associated NeighborhoodExplorers
+     @param level level at which to execute the function
+     */
     static void ExecuteAll(State& st, TupleOfMoves& temp_moves, const TupleOfNHEs& temp_nhes, const Call& c)
     {
+      // Get the last element of the tuples
       auto& this_nhe = std::get<0>(temp_nhes).get();
       auto& this_move = std::get<0>(temp_moves).get();
+      
+      // Instantiate the function with the right template parameters
       std::function<void(const decltype(this_nhe)&, State&, decltype(this_move)&)> f =  c.template getVoid<decltype(this_nhe),decltype(this_move)>();
       f(this_nhe, st, this_move);
     }
     
-    static CFtype ComputeAt(State& st, TupleOfMoves& temp_moves, const TupleOfNHEs& temp_nhes, const Call& c, int iter)
-    {
-      if (iter == 0)
-      {
+    /** Run a function on all the elements of tuples, then return the result. Based on compile-time recursion.
+     @param st reference to the current state
+     @param temp_moves tuple of references to ActiveMoves
+     @param temp_nhes tuple of references to associated NeighborhoodExplorers
+     @param level level at which to execute the function
+     */
+    static CFtype ComputeAt(State& st, TupleOfMoves& temp_moves, const TupleOfNHEs& temp_nhes, const Call& c, int level)
+    {
+      // If we're at the right level of the recursion
+      if (level == 0)
+      {
+        // Get the last element of the tuples
         auto& this_nhe = std::get<0>(temp_nhes).get();
         auto& this_move = std::get<0>(temp_moves).get();
+        
+        // Instantiate the function with the right template parameters
         std::function<CFtype(const decltype(this_nhe)&, State&, decltype(this_move)&)> f =  c.template getCFtype<decltype(this_nhe),decltype(this_move)>();
         return f(this_nhe, st, this_move);
       }
 #if defined(DEBUG)
       else
-        throw std::logic_error("In function ComputeAt (base case) iter is not zero");
+        throw std::logic_error("In function ComputeAt (base case) level is not zero");
 #endif
+      // Just to avoid warnings from smart compilers
       return static_cast<CFtype>(0);
     }
     
+    /** Run a function at all the levels of tuples, then return the sum of the result. Based on compile-time recursion.
+     @param st reference to the current state
+     @param temp_moves tuple of references to ActiveMoves
+     @param temp_nhes tuple of references to associated NeighborhoodExplorers
+     @param level level at which to execute the function
+     */
     static CFtype ComputeAll(State& st, TupleOfMoves& temp_moves, const TupleOfNHEs& temp_nhes, const Call& c)
     {
+      // Get the last element of the tuples
       auto& this_nhe = std::get<0>(temp_nhes).get();
       auto& this_move = std::get<0>(temp_moves).get();
+      
+      // Instantiate the function with the right template parameters
       std::function<CFtype(const decltype(this_nhe)&, State&, decltype(this_move)&)> f =  c.template getCFtype<decltype(this_nhe),decltype(this_move)>();
       return f(this_nhe, st, this_move);
     }
-    
+
+    /** Check a predicate on each element of the tuples and returns the vector of the corresponding boolean results. Based on compile-time recursion.
+     @param st reference to the current state
+     @param temp_moves tuple of references to ActiveMoves
+     @param temp_nhes tuple of references to associated NeighborhoodExplorers
+     @param level level at which to execute the function
+     */
     static std::vector<bool> Check(State& st, TupleOfMoves& temp_moves, const TupleOfNHEs& temp_nhes, const Call& c)
     {
+      // Get the last element of the tuples
       auto& this_nhe = std::get<0>(temp_nhes).get();
       auto& this_move = std::get<0>(temp_moves).get();
+      
+      // Instantiate the function with the right template parameters
       std::function<bool(const decltype(this_nhe)&, State&, decltype(this_move)&)> f =  c.template getBool<decltype(this_nhe),decltype(this_move)>();
       std::vector<bool> current;
       current.push_back(f(this_nhe, st, this_move));
       return current;
     }
     
+    /** Check a predicate on each element of the tuples and returns true if all of them satisfies the predicate. Based on compile-time recursion.
+     @param st reference to the current state
+     @param temp_moves tuple of references to ActiveMoves
+     @param temp_nhes tuple of references to associated NeighborhoodExplorers
+     @param level level at which to execute the function
+     */
     static bool CheckAll(State& st, TupleOfMoves& temp_moves, const TupleOfNHEs& temp_nhes, const Call& c)
     {
+      // Get the last element of the tuples
       auto& this_nhe = std::get<0>(temp_nhes).get();
       auto& this_move = std::get<0>(temp_moves).get();
+      
+      // Instantiate the function with the right template parameters
       std::function<bool(const decltype(this_nhe)&, State&, decltype(this_move)&)> f =  c.template getBool<decltype(this_nhe),decltype(this_move)>();
-      
       return f(this_nhe, st, this_move);
     }
-    
+
+    /** Check a predicate on each element of the tuples and returns true if at least one of them satisfies the predicate. Based on compile-time recursion.
+     @param st reference to the current state
+     @param temp_moves tuple of references to ActiveMoves
+     @param temp_nhes tuple of references to associated NeighborhoodExplorers
+     @param level level at which to execute the function
+     */
     static bool CheckAny(State& st, TupleOfMoves& temp_moves, const TupleOfNHEs& temp_nhes, const Call& c)
     {
+      // Get the last element of the tuples
       auto& this_nhe = std::get<0>(temp_nhes).get();
       auto& this_move = std::get<0>(temp_moves).get();
+      
+      // Instantiate the function with the right template parameters
       std::function<bool(const decltype(this_nhe)&, State&, decltype(this_move)&)> f =  c.template getBool<decltype(this_nhe),decltype(this_move)>();
-      
       return f(this_nhe, st, this_move);
     }
-    
-    static bool CheckAt(State& st, TupleOfMoves& temp_moves, const TupleOfNHEs& temp_nhes, const Call& c, int iter)
-    {
-      if (iter == 0)
-      {
+
+    /** Check a predicate on a specific element of the tuples and returns true if it satisfies the predicate. Based on compile-time recursion.
+     @param st reference to the current state
+     @param temp_moves tuple of references to ActiveMoves
+     @param temp_nhes tuple of references to associated NeighborhoodExplorers
+     @param level level at which to execute the function
+     */
+    static bool CheckAt(State& st, TupleOfMoves& temp_moves, const TupleOfNHEs& temp_nhes, const Call& c, int level)
+    {
+      // If we're at the right level of the recursion
+      if (level == 0)
+      {
+        // Get the last element of the tuples
         auto& this_nhe = std::get<0>(temp_nhes).get();
         auto& this_move = std::get<0>(temp_moves).get();
+        
+        // Instantiate the function with the right template parameters
         std::function<bool(const decltype(this_nhe)&, State&, decltype(this_move)&)> f =  c.template getBool<decltype(this_nhe),decltype(this_move)>();
         return f(this_nhe, st, this_move);
       }
 #if defined(DEBUG)
       else
-        throw std::logic_error("In function CheckAt (base case) iter is not zero");
+        throw std::logic_error("In function CheckAt (base case) level is not zero");
 #endif
+      // Just to avoid warnings from smart compilers
       return false;
     }
   };
   
-  /** ExecuteAt - runs a function at a specific element of the tuple */
+  /** @copydoc TupleDispatcher::ExecuteAt */
   template <class ...NHEs>
   static void ExecuteAt(State& st, std::tuple<std::reference_wrapper<ActiveMove<typename NHEs::ThisMove>>...>& moves,
-                        const std::tuple<std::reference_wrapper<NHEs>...>& nhes, const Call& c, int iter)
-  {
-    TupleDispatcher<std::tuple<std::reference_wrapper<ActiveMove<typename NHEs::ThisMove>>...>, std::tuple<std::reference_wrapper<NHEs>...>, sizeof...(NHEs) - 1>::ExecuteAt(st, moves, nhes, c, (sizeof...(NHEs) - 1) - iter);
-  }
-  
-  /** ExecuteAll - runs a function at every element of the tuple */
+                        const std::tuple<std::reference_wrapper<NHEs>...>& nhes, const Call& c, int level)
+  {
+    TupleDispatcher<std::tuple<std::reference_wrapper<ActiveMove<typename NHEs::ThisMove>>...>, std::tuple<std::reference_wrapper<NHEs>...>, sizeof...(NHEs) - 1>::ExecuteAt(st, moves, nhes, c, (sizeof...(NHEs) - 1) - level);
+  }
+  
+  /** @copydoc TupleDispatcher::ExecuteAll */
   template <class ...NHEs>
   static void ExecuteAll(State& st, std::tuple<std::reference_wrapper<ActiveMove<typename NHEs::ThisMove>>...>& moves,
                          const std::tuple<std::reference_wrapper<NHEs>...>& nhes, const Call& c)
@@ -708,15 +550,15 @@
     TupleDispatcher<std::tuple<std::reference_wrapper<ActiveMove<typename NHEs::ThisMove>>...>, std::tuple<std::reference_wrapper<NHEs>...>, sizeof...(NHEs) - 1>::ExecuteAll(st, moves, nhes, c);
   }
   
-  /** ComputeAt - runs a function at a certain level of the tuple and returns its value (CFtype only) */
+  /** @copydoc TupleDispatcher::ComputeAt */
   template <class ...NHEs>
   static CFtype ComputeAt(State& st, std::tuple<std::reference_wrapper<ActiveMove<typename NHEs::ThisMove>>...>& moves,
-                          const std::tuple<std::reference_wrapper<NHEs>...>& nhes, const Call& c, int iter)
-  {
-    return TupleDispatcher<std::tuple<std::reference_wrapper<ActiveMove<typename NHEs::ThisMove>>...>, std::tuple<std::reference_wrapper<NHEs>...>, sizeof...(NHEs) - 1>::ComputeAt(st, moves, nhes, c, (sizeof...(NHEs) - 1) - iter);
-  }
-  
-  /** ComputeAll - runs a function at every element of the tuple and sums up the results */
+                          const std::tuple<std::reference_wrapper<NHEs>...>& nhes, const Call& c, int level)
+  {
+    return TupleDispatcher<std::tuple<std::reference_wrapper<ActiveMove<typename NHEs::ThisMove>>...>, std::tuple<std::reference_wrapper<NHEs>...>, sizeof...(NHEs) - 1>::ComputeAt(st, moves, nhes, c, (sizeof...(NHEs) - 1) - level);
+  }
+  
+  /** @copydoc TupleDispatcher::ComputeAll */
   template <class ...NHEs>
   static CFtype ComputeAll(State& st, std::tuple<std::reference_wrapper<ActiveMove<typename NHEs::ThisMove>>...>& moves,
                            const std::tuple<std::reference_wrapper<NHEs>...>& nhes, const Call& c)
@@ -724,7 +566,7 @@
     return TupleDispatcher<std::tuple<std::reference_wrapper<ActiveMove<typename NHEs::ThisMove>>...>, std::tuple<std::reference_wrapper<NHEs>...>, sizeof...(NHEs) - 1>::ComputeAll(st, moves, nhes, c);
   }
   
-  /** Check - checks a predicate on each element of a tuple and returns a vector of the corresponding boolean variable */
+  /** @copydoc TupleDispatcher::Check */
   template <class ...NHEs>
   static std::vector<bool> Check(State& st, std::tuple<std::reference_wrapper<ActiveMove<typename NHEs::ThisMove>>...>& moves,
                                  const std::tuple<std::reference_wrapper<NHEs>...>& nhes, const Call& c)
@@ -732,7 +574,7 @@
     return TupleDispatcher<std::tuple<std::reference_wrapper<ActiveMove<typename NHEs::ThisMove>>...>, std::tuple<std::reference_wrapper<NHEs>...>, sizeof...(NHEs) - 1>::Check(st, moves, nhes, c);
   }
   
-  /** CheckAll - checks a predicate on all tuple */
+  /** @copydoc TupleDispatcher::CheckAll */
   template <class ...NHEs>
   static bool CheckAll(State& st, std::tuple<std::reference_wrapper<ActiveMove<typename NHEs::ThisMove>>...>& moves,
                        const std::tuple<std::reference_wrapper<NHEs>...>& nhes, const Call& c)
@@ -740,7 +582,7 @@
     return TupleDispatcher<std::tuple<std::reference_wrapper<ActiveMove<typename NHEs::ThisMove>>...>, std::tuple<std::reference_wrapper<NHEs>...>, sizeof...(NHEs) - 1>::CheckAll(st, moves, nhes, c);
   }
   
-  /** CheckAny - checks a predicate on all tuple */
+  /** @copydoc TupleDispatcher::CheckAny */
   template <class ...NHEs>
   static bool CheckAny(State& st, std::tuple<std::reference_wrapper<ActiveMove<typename NHEs::ThisMove>>...>& moves,
                        const std::tuple<std::reference_wrapper<NHEs>...>& nhes, const Call& c)
@@ -748,18 +590,15 @@
     return TupleDispatcher<std::tuple<std::reference_wrapper<ActiveMove<typename NHEs::ThisMove>>...>, std::tuple<std::reference_wrapper<NHEs>...>, sizeof...(NHEs) - 1>::CheckAny(st, moves, nhes, c);
   }
   
-  /** CheckAt - checks a predicate at a certain level of the tuple and returns its value */
+  /** @copydoc TupleDispatcher::CheckAt */
   template <class ...NHEs>
   static CFtype CheckAt(State& st, std::tuple<std::reference_wrapper<ActiveMove<typename NHEs::ThisMove>>...>& moves,
-                        const std::tuple<std::reference_wrapper<NHEs>...>& nhes, const Call& c, int iter)
-  {
-    return TupleDispatcher<std::tuple<std::reference_wrapper<ActiveMove<typename NHEs::ThisMove>>...>, std::tuple<std::reference_wrapper<NHEs>...>, sizeof...(NHEs) - 1>::CheckAt(st, moves, nhes, c, (sizeof...(NHEs) - 1) - iter);
->>>>>>> d60fde8a
-  }
-  
-  // helper functions
-  
-  /** Checks if a move is active. 
+                        const std::tuple<std::reference_wrapper<NHEs>...>& nhes, const Call& c, int level)
+  {
+    return TupleDispatcher<std::tuple<std::reference_wrapper<ActiveMove<typename NHEs::ThisMove>>...>, std::tuple<std::reference_wrapper<NHEs>...>, sizeof...(NHEs) - 1>::CheckAt(st, moves, nhes, c, (sizeof...(NHEs) - 1) - level);
+  }
+  
+  /** Checks if a move is active.
    @param n a reference to the move's NeighborhoodExplorer
    @param s a reference to the current State
    @param m a reference to the ActiveMove to check
@@ -769,7 +608,7 @@
   {
     return m.active;
   }
-  
+
   /** Generates a random move in the neighborhood.
    @param n a reference to the NeighborhoodExplorer
    @param s a reference to the current State
@@ -781,7 +620,7 @@
     n.RandomMove(s, m);
     m.active = true;
   }
-  
+
   /** Get the first move of the neighborhood
    @param n a reference to the move's NeighborhoodExplorer
    @param s a reference to the current State
@@ -793,7 +632,7 @@
     n.FirstMove(s, m);
     m.active = true;
   }
-  
+
   /** Try to produce the next move of the neighborhood
    @param n a reference to the move's NeighborhoodExplorer
    @param s a reference to the current State
@@ -818,7 +657,7 @@
     if (m.active)
       n.MakeMove(s,m);
   }
-  
+
   /** Checks if a move is feasible.
    @param n a reference to the move's NeighborhoodExplorer
    @param s a reference to the current State
@@ -839,9 +678,20 @@
    @param m a reference to the ActiveMove to check
    */
   template<class N, class M>
-  static void DoInitializeInactive(const N& n, State& s, M& m)
+  static void InitializeInactive(const N& n, State& s, M& m)
   {
     m.active = false;
+  }
+
+  /** Sets the active flag of an ActiveMove to true
+   @param n a reference to the move's NeighborhoodExplorer
+   @param s a reference to the current State
+   @param m a reference to the ActiveMove to check
+   */
+  template<class N, class M>
+  static void InitializeActive(const N& n, State& s, M& m)
+  {
+    m.active = true;
   }
   
   /** Computes the cost of making a move on a state
@@ -850,12 +700,6 @@
    @param m a reference to the ActiveMove to check
    */
   template<class N, class M>
-  static void InitializeActive(const N& n, State& s, M& m)
-  {
-    m.active = false;
-  }
-  
-  template<class N, class M>
   static CFtype DoDeltaCostFunction(const N& n, State& s, M& m)
   {
     return n.DeltaCostFunction(s, m);
@@ -867,25 +711,18 @@
 class SetUnionNeighborhoodExplorer : public MultimodalNeighborhoodExplorer<Input, State, CFtype, BaseNeighborhoodExplorers ...>
 {
 private:
-
+  
   /** Type of the NeighborhoodExplorer which has a tuple of moves as its move type. */
   typedef MultimodalNeighborhoodExplorer<Input, State, CFtype, BaseNeighborhoodExplorers ...> SuperNeighborhoodExplorer;
-<<<<<<< HEAD
-
+  
   /** Tuple type representing references to BaseNeighborhoodExplorers' moves (because we need to set them). */
   typedef typename SuperNeighborhoodExplorer::TheseMovesRefs TheseMovesRefs;
   
   /** Alias to SuperNeighborhoodExplorer::Call. */
   typedef typename SuperNeighborhoodExplorer::Call Call;
-=======
-  typedef typename SuperNeighborhoodExplorer::TheseRefMoves TheseRefMoves;
-  typedef typename SuperNeighborhoodExplorer::Call Call;
-
+  
 public:
   
->>>>>>> d60fde8a
-  
-public:
   
   /** Inherit constructor from superclass. Not yet. */
   // using MultimodalNeighborhoodExplorer<Input, State, CFtype, BaseNeighborhoodExplorers ...>::MultimodalNeighborhoodExplorer;
@@ -893,7 +730,7 @@
   SetUnionNeighborhoodExplorer(Input& in, StateManager<Input,State,CFtype>& sm, std::string name, BaseNeighborhoodExplorers& ... nhes)
   : MultimodalNeighborhoodExplorer<Input, State, CFtype, BaseNeighborhoodExplorers ...>(in, sm, name, nhes ...)
   { }
-  
+
   /** @copydoc NeighborhoodExplorer::RandomMove */
   virtual void RandomMove(const State& st, typename SuperNeighborhoodExplorer::ThisMove& moves) const throw(EmptyNeighborhood)
   {
@@ -917,7 +754,7 @@
     
     TheseMovesRefs r_moves = moves;
     SuperNeighborhoodExplorer::ExecuteAll(const_cast<State&>(st), r_moves, this->nhes, initialize_inactive);
-       
+    
     while (selected < this->Modality())
     {
       try
@@ -970,28 +807,30 @@
     
     return SuperNeighborhoodExplorer::ComputeAt(const_cast<State&>(st), r_moves, this->nhes, delta_cost_function, selected);
   }
-  
+
+  /** @copydoc NeighborhoodExplorer::MakeMove */
   virtual void MakeMove(State& st, const typename SuperNeighborhoodExplorer::ThisMove& moves) const
   {
     int selected = this->CurrentActiveMove(st, moves);
-    Call make_move(Call::Function::make_move);
-    TheseRefMoves r_moves = const_cast<typename SuperNeighborhoodExplorer::ThisMove&>(moves);
+    Call make_move(Call::Function::MAKE_MOVE);
+    TheseMovesRefs r_moves = const_cast<typename SuperNeighborhoodExplorer::ThisMove&>(moves);
     SuperNeighborhoodExplorer::ExecuteAt(st, r_moves, this->nhes, make_move, selected);
   }
   
+  /** @copydoc NeighborhoodExplorer::FeasibleMove */
   virtual bool FeasibleMove(const State& st, const typename SuperNeighborhoodExplorer::ThisMove& moves) const
   {
     int selected = this->CurrentActiveMove(st, moves);
-    Call is_feasible_move(Call::Function::is_feasible_move);
-    TheseRefMoves r_moves = const_cast<typename SuperNeighborhoodExplorer::ThisMove&>(moves);
-    return SuperNeighborhoodExplorer::CheckAt(const_cast<State&>(st), r_moves, this->nhes, is_feasible_move, selected);
+    Call feasible_move(Call::Function::FEASIBLE_MOVE);
+    TheseMovesRefs r_moves = const_cast<typename SuperNeighborhoodExplorer::ThisMove&>(moves);
+    return SuperNeighborhoodExplorer::CheckAt(const_cast<State&>(st), r_moves, this->nhes, feasible_move, selected);
   }
   
 protected:
-  
-  /** Computes the index of the current active move. 
+
+  /** Computes the index of the current active move.
    @param st current state
-   @param moves tuple of moves 
+   @param moves tuple of moves
    */
   int CurrentActiveMove(const State& st, const typename SuperNeighborhoodExplorer::ThisMove& moves) const
   {
@@ -1002,25 +841,27 @@
   }
 };
 
-<<<<<<< HEAD
-=======
+/** A multi-modal NeighborhoodExplorer that generates the cartesian product of multiple neighborhood explorers. */
 template <class Input, class State, typename CFtype, class ... BaseNeighborhoodExplorers>
 class CartesianProductNeighborhoodExplorer : public MultimodalNeighborhoodExplorer<Input, State, CFtype, BaseNeighborhoodExplorers ...>
 {
 private:
   
-  /** Typedefs. */
-  //  typedef typename MultimodalNeighborhoodExplorer<Input, State, CFtype, BaseNeighborhoodExplorers ...>::TheseMoves TheseMoves;
-  //  typedef typename MultimodalNeighborhoodExplorer<Input, State, CFtype, BaseNeighborhoodExplorers ...>::TheseNeighborhoodExplorers TheseNeighborhoodExplorers;
+  /** Type of the NeighborhoodExplorer which has a tuple of moves as its move type. */
   typedef MultimodalNeighborhoodExplorer<Input, State, CFtype, BaseNeighborhoodExplorers ...> SuperNeighborhoodExplorer;
-  typedef typename SuperNeighborhoodExplorer::TheseRefMoves TheseRefMoves;
+  
+  /** Tuple type representing references to BaseNeighborhoodExplorers' moves (because we need to set them). */
+  typedef typename SuperNeighborhoodExplorer::TheseMovesRefs TheseMovesRefs;
+  
+  /** Alias to SuperNeighborhoodExplorer::Call. */
   typedef typename SuperNeighborhoodExplorer::Call Call;
-
+  
 #if defined(DEBUG)
+  /** Check that all the ActiveMoves, inside a tuple of moves, are active. */
   void VerifyAllActives(const State& st, const typename SuperNeighborhoodExplorer::ThisMove& moves) const throw (std::logic_error)
   {
-    Call is_active(SuperNeighborhoodExplorer::Call::Function::is_active);
-    TheseRefMoves r_moves = const_cast<typename SuperNeighborhoodExplorer::ThisMove&>(moves);
+    Call is_active(SuperNeighborhoodExplorer::Call::Function::IS_ACTIVE);
+    TheseMovesRefs r_moves = const_cast<typename SuperNeighborhoodExplorer::ThisMove&>(moves);
     std::vector<bool> active = SuperNeighborhoodExplorer::Check(const_cast<State&>(st), r_moves, this->nhes, is_active);
     for (bool v : active)
     {
@@ -1033,31 +874,32 @@
 public:
   
   
-  /** Inherit constructor from superclass. Not yet, amigo. */
+  /** Inherit constructor from superclass. Not yet. */
   // using MultimodalNeighborhoodExplorer<Input, State, CFtype, BaseNeighborhoodExplorers ...>::MultimodalNeighborhoodExplorer;
   
   CartesianProductNeighborhoodExplorer(Input& in, StateManager<Input,State,CFtype>& sm, std::string name, BaseNeighborhoodExplorers& ... nhes)
   : MultimodalNeighborhoodExplorer<Input, State, CFtype, BaseNeighborhoodExplorers ...>(in, sm, name, nhes ...)
   { }
   
+  /** @copydoc NeighborhoodExplorer::RandomMove */
   virtual void RandomMove(const State& st, typename SuperNeighborhoodExplorer::ThisMove& moves) const throw(EmptyNeighborhood)
   {
-    Call do_random_move(SuperNeighborhoodExplorer::Call::Function::do_random_move);
-    Call make_move(SuperNeighborhoodExplorer::Call::Function::make_move);
-    
-    TheseRefMoves r_moves = moves;
+    Call random_move(SuperNeighborhoodExplorer::Call::Function::RANDOM_MOVE);
+    Call make_move(SuperNeighborhoodExplorer::Call::Function::MAKE_MOVE);
+    
+    TheseMovesRefs r_moves = moves;
     std::vector<State> temp_states(this->Modality() - 1); // the chain of states (including the first one, but excluding the last)
     
     temp_states[0] = st;
-    SuperNeighborhoodExplorer::ExecuteAll(temp_states[0], r_moves, this->nhes, do_random_move);
+    SuperNeighborhoodExplorer::ExecuteAll(temp_states[0], r_moves, this->nhes, random_move);
     SuperNeighborhoodExplorer::ExecuteAt(temp_states[0], r_moves, this->nhes, make_move, 0);
     for (int i = 1; i < this->Modality() - 1; i++)
     {
       temp_states[i] = temp_states[i - 1];
-      SuperNeighborhoodExplorer::ExecuteAll(temp_states[i], r_moves, this->nhes, do_random_move);
+      SuperNeighborhoodExplorer::ExecuteAll(temp_states[i], r_moves, this->nhes, random_move);
       SuperNeighborhoodExplorer::ExecuteAt(temp_states[i], r_moves, this->nhes, make_move, 0);
     }
-    SuperNeighborhoodExplorer::ExecuteAt(temp_states[this->Modality() - 2], r_moves, this->nhes, do_random_move, this->Modality() - 1);
+    SuperNeighborhoodExplorer::ExecuteAt(temp_states[this->Modality() - 2], r_moves, this->nhes, random_move, this->Modality() - 1);
     
     // just for debugging
 #if defined(DEBUG)
@@ -1065,22 +907,23 @@
 #endif
   }
   
+  /** @copydoc NeighborhoodExplorer::FirstMove */
   virtual void FirstMove(const State& st, typename SuperNeighborhoodExplorer::ThisMove& moves) const throw(EmptyNeighborhood)
   {
-    Call do_first_move(Call::Function::do_first_move);
-    Call make_move(Call::Function::make_move);
-    Call try_next_move(Call::Function::try_next_move);
+    Call first_move(Call::Function::FIRST_MOVE);
+    Call make_move(Call::Function::MAKE_MOVE);
+    Call try_next_move(Call::Function::TRY_NEXT_MOVE);
     
     int i = 0;
-    TheseRefMoves r_moves = moves;
-
+    TheseMovesRefs r_moves = moves;
+    
     std::vector<State> temp_states(this->Modality(), State(this->in)); // the chain of states
     temp_states[0] = st; // the first state is a copy of to st
     
     // this call order is a small optimization, since first move could fail already on the first state we save a state copy
-    SuperNeighborhoodExplorer::ExecuteAt(temp_states[0], r_moves, this->nhes, do_first_move, 0);
+    SuperNeighborhoodExplorer::ExecuteAt(temp_states[0], r_moves, this->nhes, first_move, 0);
     if (this->Modality() == 1)
-      return; // nothing else to do (it should never be the case, it's here just for compatibility)    
+      return; // nothing else to do (it should never be the case, it's here just for compatibility)
     temp_states[1] = temp_states[0];
     SuperNeighborhoodExplorer::ExecuteAt(temp_states[1], r_moves, this->nhes, make_move, 0);
     
@@ -1090,7 +933,7 @@
       try
       {
         // this call order is a small optimization, since first move could fail on the previous state we save a state copy
-        SuperNeighborhoodExplorer::ExecuteAt(temp_states[i], r_moves, this->nhes, do_first_move, i);
+        SuperNeighborhoodExplorer::ExecuteAt(temp_states[i], r_moves, this->nhes, first_move, i);
         if (i == this->Modality() - 1) {
           // the whole chain of moves has been dispatched
 #if defined(DEBUG)
@@ -1111,7 +954,7 @@
             temp_states[i + 1] = temp_states[i];
             SuperNeighborhoodExplorer::ExecuteAt(temp_states[i + 1], r_moves, this->nhes, make_move, i);
             break;
-          }     
+          }
         }
         if (i < 0)
         {
@@ -1122,19 +965,20 @@
       i++;
     }
   }
-  
+
+  /** @copydoc NeighborhoodExplorer::NextMove */
   virtual bool NextMove(const State& st, typename SuperNeighborhoodExplorer::ThisMove& moves) const
   {
-    Call do_first_move(Call::Function::do_first_move);
-    Call make_move(Call::Function::make_move);
-    Call try_next_move(Call::Function::try_next_move);
+    Call first_move(Call::Function::FIRST_MOVE);
+    Call make_move(Call::Function::MAKE_MOVE);
+    Call try_next_move(Call::Function::TRY_NEXT_MOVE);
     
     int i = 0;
-    TheseRefMoves r_moves = moves;
+    TheseMovesRefs r_moves = moves;
     
     std::vector<State> temp_states(this->Modality(), State(this->in)); // the chain of states
     temp_states[0] = st; // the first state is a copy of to st
-        
+    
     // create and initialize all the remaining states in the chain
     for (int i = 1; i < this->Modality(); i++)
     {
@@ -1168,7 +1012,7 @@
       // forward trying a set of first moves
       try
       {
-        SuperNeighborhoodExplorer::ExecuteAt(temp_states[i], r_moves, this->nhes, do_first_move, i);
+        SuperNeighborhoodExplorer::ExecuteAt(temp_states[i], r_moves, this->nhes, first_move, i);
         if (i == this->Modality() - 1)
           return true;
         temp_states[i + 1] = temp_states[i];
@@ -1183,20 +1027,21 @@
     return true;
   }
   
+  /** @copydoc NeighborhoodExplorer::DeltaCostFunction */
   virtual CFtype DeltaCostFunction(const State& st, const typename SuperNeighborhoodExplorer::ThisMove& moves) const
   {
 #if defined(DEBUG)
     VerifyAllActives(st, moves);
 #endif
     // FIXME: at present is buggy
-    Call do_delta_cost_function(Call::Function::do_delta_cost_function);
-    Call make_move(Call::Function::make_move);
-
+    Call do_delta_cost_function(Call::Function::DELTA_COST_FUNCTION);
+    Call make_move(Call::Function::MAKE_MOVE);
+    
     CFtype sum = static_cast<CFtype>(0);
-    TheseRefMoves r_moves = const_cast<typename SuperNeighborhoodExplorer::ThisMove&>(moves);
+    TheseMovesRefs r_moves = const_cast<typename SuperNeighborhoodExplorer::ThisMove&>(moves);
     
     std::vector<State> temp_states(this->Modality(), State(this->in)); // the chain of states
-    temp_states[0] = st; // the first state is a copy of to st    
+    temp_states[0] = st; // the first state is a copy of to st
     // create and initialize all the remaining states in the chain
     sum = SuperNeighborhoodExplorer::ComputeAt(temp_states[0], r_moves, this->nhes, do_delta_cost_function, 0);
     for (int i = 1; i < this->Modality(); i++)
@@ -1208,29 +1053,31 @@
     
     return sum;
   }
-  
+
+  /** @copydoc NeighborhoodExplorer::MakeMove */
   virtual void MakeMove(State& st, const typename SuperNeighborhoodExplorer::ThisMove& moves) const
   {
 #if defined(DEBUG)
     VerifyAllActives(st, moves);
 #endif
-    Call make_move(Call::Function::make_move);
-    TheseRefMoves r_moves = const_cast<typename SuperNeighborhoodExplorer::ThisMove&>(moves);
+    Call make_move(Call::Function::MAKE_MOVE);
+    TheseMovesRefs r_moves = const_cast<typename SuperNeighborhoodExplorer::ThisMove&>(moves);
     SuperNeighborhoodExplorer::ExecuteAll(st, r_moves, this->nhes, make_move);
   }
   
+  /** @copydoc NeighborhoodExplorer::FeasibleMove */
   virtual bool FeasibleMove(const State& st, const typename SuperNeighborhoodExplorer::ThisMove& moves) const
   {
 #if defined(DEBUG)
     VerifyAllActives(st, moves);
 #endif
-    Call is_feasible_move(Call::Function::is_feasible_move);
-    Call make_move(Call::Function::make_move);
-    TheseRefMoves r_moves = const_cast<typename SuperNeighborhoodExplorer::ThisMove&>(moves);
-
+    Call is_feasible_move(Call::Function::FEASIBLE_MOVE);
+    Call make_move(Call::Function::MAKE_MOVE);
+    TheseMovesRefs r_moves = const_cast<typename SuperNeighborhoodExplorer::ThisMove&>(moves);
+    
     std::vector<State> temp_states(this->Modality(), State(this->in)); // the chain of states
     temp_states[0] = st; // the first state is a copy of to st
-                         // create and initialize all the remaining states in the chain
+    // create and initialize all the remaining states in the chain
     if (!SuperNeighborhoodExplorer::CheckAt(temp_states[0], r_moves, this->nhes, is_feasible_move, 0))
       return false;
     for (int i = 1; i < this->Modality(); i++)
@@ -1244,13 +1091,13 @@
   }
   
 protected:
+  
   // TODO: a state information needed to speed up computation and not
   // to recompute the effect of the whole chain of moves
+  
   // TODO: find a mechanism to be sure that state is consistent across calls
   //std::vector<State> temp_states;
+  
 };
 
-
-
->>>>>>> d60fde8a
 #endif