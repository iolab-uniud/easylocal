--- conflicted
+++ resolved
@@ -156,15 +156,9 @@
 */
 template <class Input, class State, typename CFtype>
 Runner<Input,State,CFtype>::Runner(const Input& i, StateManager<Input,State,CFtype>& e_sm, std::string e_name, std::string e_desc)
-<<<<<<< HEAD
-: name(e_name), in(i), sm(e_sm), parameters(e_name, e_desc),
-// parameters
-  max_iterations("max_iterations", "Maximum total number of iterations allowed", parameters)
-=======
-: Parametrized(e_name, e_desc), name(e_name), in(i), sm(e_sm), current_state(in), best_state(in),
+: Parametrized(e_name, e_desc), name(e_name), in(i), sm(e_sm),
   // parameters
-  max_iterations("max_iterations", "Maximum total number of iterations allowed ", this->parameters)
->>>>>>> 9ebdf759
+  max_iterations("max_iterations", "Maximum total number of iterations allowed (default value max unsigned long int)", this->parameters)
 {
   // this parameter has a default value
   max_iterations = std::numeric_limits<unsigned long int>::max();
