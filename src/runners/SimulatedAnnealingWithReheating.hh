#if !defined(_SIMULATED_ANNEALING_WITH_REHEATING_HH_)
#define _SIMULATED_ANNEALING_WITH_REHEATING_HH_

#include <runners/SimulatedAnnealing.hh>

/** The Simulated annealing with Reheating runner relies on a probabilistic local
 search technique whose name comes from the fact that it
 simulates the cooling of a collection of hot vibrating atoms.
 
 At each iteration a candidate move is generated at random, and
 it is always accepted if it is an improving move.  Instead, if
 the move is a worsening one, the new solution is accepted with
 time decreasing probability.
 
 @ingroup Runners
 */
template <class Input, class State, class Move, typename CFtype = int>
class SimulatedAnnealingWithReheating : public SimulatedAnnealing<Input,State,Move,CFtype>
{
public:
  
  SimulatedAnnealingWithReheating(const Input& in,
                     StateManager<Input,State,CFtype>& e_sm,
                     NeighborhoodExplorer<Input,State,Move,CFtype>& e_ne,
                     std::string name,
                     CLParser& cl = CLParser::empty);
  
  void ReadParameters(std::istream& is = std::cin, std::ostream& os = std::cout);
  void Print(std::ostream& os = std::cout) const;
  void SetReheat(double rst)  { reheat = rst; }
  void SetFirstReheat(double rst)  { first_reheat = rst; } // applied only to the first round
  void SetFirstDescentIterationsRatio(double r) { first_descent_iterations_ratio = r; } // the percentage of max_iterations granted to the first descent
protected:
  bool StopCriterion();
  void CompleteMove();
  void InitializeRun();
  // parameters
  double first_reheat;
  double reheat;
  double first_descent_iterations_ratio;
  unsigned int reheats, max_reheats;
  ArgumentGroup simulated_annealing_with_reheating_arguments;
  ValArgument<double> arg_first_reheat, arg_reheat, arg_first_descent_iterations_ratio;
  ValArgument<unsigned int> arg_max_reheats;
};

/*************************************************************************
 * Implementation
 *************************************************************************/

/**
 Constructs a simulated annealing runner by linking it to a state manager,
 a neighborhood explorer, and an input object.
 
 @param s a pointer to a compatible state manager
 @param ne a pointer to a compatible neighborhood explorer
 @param in a poiter to an input object
 */
template <class Input, class State, class Move, typename CFtype>
SimulatedAnnealingWithReheating<Input,State,Move,CFtype>::SimulatedAnnealingWithReheating(const Input& in,
                                                                StateManager<Input,State,CFtype>& e_sm,
                                                                NeighborhoodExplorer<Input,State,Move,CFtype>& e_ne,
                                                                std::string name,
                                                                CLParser& cl)
<<<<<<< HEAD
: SimulatedAnnealing<Input,State,Move,CFtype>(in, e_sm, e_ne, name, cl),
start_temperature(0.0), min_temperature(0.0001), cooling_rate(0.75), restart_temperature_ratio(1.0), restart_temperature_ratio_first_round(1.0), iterations_ratio(1.0), max_neighbors_sampled(10), max_neighbors_accepted(neighbors_sampled),
simulated_annealing_arguments("sa_" + name, "sa_" + name, false), arg_start_temperature("start_temperature", "st", false),
arg_min_temperature("min_temperature", "mt", false), arg_cooling_rate("cooling_rate", "cr", true),
arg_restart_temperature_ratio("restart_temperature_ratio", "rst", false),
arg_neighbors_sampled("neighbors_sampled", "ns", true),
arg_neighbors_accepted("neighbors_accepted", "na", false)
=======
: SimulatedAnnealing<Input,State,Move,CFtype>(in, e_sm, e_ne, name), first_reheat(1.0), reheat(1.0), first_descent_iterations_ratio(0.5), max_reheats(10),simulated_annealing_with_reheating_arguments("sawr_" + name, "sawr_" + name, false), arg_first_reheat("first_reheat", "frh", false), arg_reheat("reheat", "rh", true),  arg_first_descent_iterations_ratio("first_descent_iterations_ratio", "fdir", false),arg_max_reheats("max_reheats", "mr", true)
>>>>>>> 4b5b393c
{
  simulated_annealing_with_reheating_arguments.AddArgument(this->arg_start_temperature);
  simulated_annealing_with_reheating_arguments.AddArgument(this->arg_min_temperature);
  simulated_annealing_with_reheating_arguments.AddArgument(this->arg_cooling_rate);
  simulated_annealing_with_reheating_arguments.AddArgument(this->arg_neighbors_sampled);
  simulated_annealing_with_reheating_arguments.AddArgument(this->arg_neighbors_accepted);
  simulated_annealing_with_reheating_arguments.AddArgument(arg_reheat);
  simulated_annealing_with_reheating_arguments.AddArgument(arg_first_reheat);
  simulated_annealing_with_reheating_arguments.AddArgument(arg_first_reheat);
  simulated_annealing_with_reheating_arguments.AddArgument(arg_max_reheats);
  
  cl.AddArgument(simulated_annealing_with_reheating_arguments);
  cl.MatchArgument(simulated_annealing_with_reheating_arguments);
  if (simulated_annealing_with_reheating_arguments.IsSet())
  {
    if (this->arg_start_temperature.IsSet())
      this->start_temperature = this->arg_start_temperature.GetValue();
    if (this->arg_min_temperature.IsSet())
      this->min_temperature = this->arg_min_temperature.GetValue();
    this->cooling_rate = this->arg_cooling_rate.GetValue();
    if (arg_reheat.IsSet())
      reheat = arg_reheat.GetValue();
    if (arg_first_reheat.IsSet())
      first_reheat = arg_first_reheat.GetValue();
    else
      first_reheat = reheat;
    this->max_neighbors_sampled = this->arg_neighbors_sampled.GetValue();
    if (this->arg_neighbors_accepted.IsSet())
      this->max_neighbors_accepted = this->arg_neighbors_accepted.GetValue();
    if (arg_max_reheats.IsSet())
      max_reheats = arg_max_reheats.GetValue();
  }
}

template <class Input, class State, class Move, typename CFtype>
void SimulatedAnnealingWithReheating<Input,State,Move,CFtype>::Print(std::ostream& os) const
{
  os  << "Simulated Annealing With Reheating Runner: " << std::endl;
  os  << "  Max iterations: " << this->max_iterations << std::endl;
  os  << "  Start temperature: " << this->start_temperature << std::endl;
  os  << "  Min temperature: " << this->min_temperature << std::endl;
  os  << "  Cooling rate: " << this->cooling_rate << std::endl;
  os  << "  Reheat ratio: " << reheat << std::endl;
  os  << "  First reheat ratio: " << first_reheat << std::endl;
  os  << "  First Descent Iterations ratio: " << first_descent_iterations_ratio << std::endl;
  os  << "  Number of reheats: " << max_reheats << std::endl;
}

template <class Input, class State, class Move, typename CFtype>
void SimulatedAnnealingWithReheating<Input,State,Move,CFtype>::InitializeRun()
{
  SimulatedAnnealing<Input,State,Move,CFtype>::InitializeRun();
  unsigned number_of_temperatures = -log(this->start_temperature/this->min_temperature) / log(this->cooling_rate);
  this->max_neighbors_sampled = ceil((first_descent_iterations_ratio * this->max_iterations) /number_of_temperatures);
  this->max_neighbors_accepted = this->max_neighbors_sampled;
}

/**
 A move is randomly picked.
 */
template <class Input, class State, class Move, typename CFtype>
void SimulatedAnnealingWithReheating<Input,State,Move,CFtype>::CompleteMove()
{
  SimulatedAnnealing<Input,State,Move,CFtype>::CompleteMove();
  if (SimulatedAnnealing<Input,State,Move,CFtype>::StopCriterion() && reheats < max_reheats)
  {
    if (reheats == 0)
      this->start_temperature = this->start_temperature * first_reheat;
    else
      this->start_temperature = this->start_temperature * reheat;
    
    this->temperature = this->start_temperature;
    
    std::cerr << "Reheat " << this->temperature << std::endl;
    
    unsigned number_of_temperatures = -log(this->start_temperature / this->min_temperature) / log(this->cooling_rate);
    this->max_neighbors_sampled = ceil(((1.0 - first_descent_iterations_ratio) * this->max_iterations) / number_of_temperatures);
    this->max_neighbors_accepted = this->max_neighbors_sampled;
    reheats++;
  }
}

template <class Input, class State, class Move, typename CFtype>
void SimulatedAnnealingWithReheating<Input,State,Move,CFtype>::ReadParameters(std::istream& is, std::ostream& os)

{
  os << "SIMULATED ANNEALING WITH REHEATING -- INPUT PARAMETERS" << std::endl;
  os << "  Start temperature: ";
  is >> this->start_temperature;
  os << "  Min temperature: ";
  is >> this->min_temperature;
  os << "  Cooling rate: ";
  is >> this->cooling_rate;
  os << "  Max total iterations: ";
  is >> this->max_iterations;
  os << "  Number of reheats: ";
  is >> this->max_reheats;
  os << "  Reheat ratio: ";
  is >> reheat;
  os << "  First reheat ratio: ";
  is >> first_reheat;
  os << "  First Descent Iterations ratio: ";
  is >> first_descent_iterations_ratio;
}

/**
 The search stops when a low temperature has reached.
 */
template <class Input, class State, class Move, typename CFtype>
bool SimulatedAnnealingWithReheating<Input,State,Move,CFtype>::StopCriterion()
{
  return SimulatedAnnealing<Input,State,Move,CFtype>::StopCriterion() && reheats == max_reheats;
}

#endif<|MERGE_RESOLUTION|>--- conflicted
+++ resolved
@@ -22,8 +22,7 @@
   SimulatedAnnealingWithReheating(const Input& in,
                      StateManager<Input,State,CFtype>& e_sm,
                      NeighborhoodExplorer<Input,State,Move,CFtype>& e_ne,
-                     std::string name,
-                     CLParser& cl = CLParser::empty);
+                     std::string name);
   
   void ReadParameters(std::istream& is = std::cin, std::ostream& os = std::cout);
   void Print(std::ostream& os = std::cout) const;
@@ -35,13 +34,11 @@
   void CompleteMove();
   void InitializeRun();
   // parameters
-  double first_reheat;
-  double reheat;
-  double first_descent_iterations_ratio;
-  unsigned int reheats, max_reheats;
-  ArgumentGroup simulated_annealing_with_reheating_arguments;
-  ValArgument<double> arg_first_reheat, arg_reheat, arg_first_descent_iterations_ratio;
-  ValArgument<unsigned int> arg_max_reheats;
+  Parameter<double> first_reheat;
+  Parameter<double> reheat;
+  Parameter<double> first_descent_iterations_ratio;
+  Parameter<unsigned int> max_reheats;
+  unsigned int reheats;
 };
 
 /*************************************************************************
@@ -60,52 +57,9 @@
 SimulatedAnnealingWithReheating<Input,State,Move,CFtype>::SimulatedAnnealingWithReheating(const Input& in,
                                                                 StateManager<Input,State,CFtype>& e_sm,
                                                                 NeighborhoodExplorer<Input,State,Move,CFtype>& e_ne,
-                                                                std::string name,
-                                                                CLParser& cl)
-<<<<<<< HEAD
-: SimulatedAnnealing<Input,State,Move,CFtype>(in, e_sm, e_ne, name, cl),
-start_temperature(0.0), min_temperature(0.0001), cooling_rate(0.75), restart_temperature_ratio(1.0), restart_temperature_ratio_first_round(1.0), iterations_ratio(1.0), max_neighbors_sampled(10), max_neighbors_accepted(neighbors_sampled),
-simulated_annealing_arguments("sa_" + name, "sa_" + name, false), arg_start_temperature("start_temperature", "st", false),
-arg_min_temperature("min_temperature", "mt", false), arg_cooling_rate("cooling_rate", "cr", true),
-arg_restart_temperature_ratio("restart_temperature_ratio", "rst", false),
-arg_neighbors_sampled("neighbors_sampled", "ns", true),
-arg_neighbors_accepted("neighbors_accepted", "na", false)
-=======
-: SimulatedAnnealing<Input,State,Move,CFtype>(in, e_sm, e_ne, name), first_reheat(1.0), reheat(1.0), first_descent_iterations_ratio(0.5), max_reheats(10),simulated_annealing_with_reheating_arguments("sawr_" + name, "sawr_" + name, false), arg_first_reheat("first_reheat", "frh", false), arg_reheat("reheat", "rh", true),  arg_first_descent_iterations_ratio("first_descent_iterations_ratio", "fdir", false),arg_max_reheats("max_reheats", "mr", true)
->>>>>>> 4b5b393c
-{
-  simulated_annealing_with_reheating_arguments.AddArgument(this->arg_start_temperature);
-  simulated_annealing_with_reheating_arguments.AddArgument(this->arg_min_temperature);
-  simulated_annealing_with_reheating_arguments.AddArgument(this->arg_cooling_rate);
-  simulated_annealing_with_reheating_arguments.AddArgument(this->arg_neighbors_sampled);
-  simulated_annealing_with_reheating_arguments.AddArgument(this->arg_neighbors_accepted);
-  simulated_annealing_with_reheating_arguments.AddArgument(arg_reheat);
-  simulated_annealing_with_reheating_arguments.AddArgument(arg_first_reheat);
-  simulated_annealing_with_reheating_arguments.AddArgument(arg_first_reheat);
-  simulated_annealing_with_reheating_arguments.AddArgument(arg_max_reheats);
-  
-  cl.AddArgument(simulated_annealing_with_reheating_arguments);
-  cl.MatchArgument(simulated_annealing_with_reheating_arguments);
-  if (simulated_annealing_with_reheating_arguments.IsSet())
-  {
-    if (this->arg_start_temperature.IsSet())
-      this->start_temperature = this->arg_start_temperature.GetValue();
-    if (this->arg_min_temperature.IsSet())
-      this->min_temperature = this->arg_min_temperature.GetValue();
-    this->cooling_rate = this->arg_cooling_rate.GetValue();
-    if (arg_reheat.IsSet())
-      reheat = arg_reheat.GetValue();
-    if (arg_first_reheat.IsSet())
-      first_reheat = arg_first_reheat.GetValue();
-    else
-      first_reheat = reheat;
-    this->max_neighbors_sampled = this->arg_neighbors_sampled.GetValue();
-    if (this->arg_neighbors_accepted.IsSet())
-      this->max_neighbors_accepted = this->arg_neighbors_accepted.GetValue();
-    if (arg_max_reheats.IsSet())
-      max_reheats = arg_max_reheats.GetValue();
-  }
-}
+                                                                std::string name)
+: SimulatedAnnealing<Input,State,Move,CFtype>(in, e_sm, e_ne, name), first_reheat("first_reheat", "frh", this->parameters), reheat("reheat", "rh", this->parameters),  first_descent_iterations_ratio("first_descent_iterations_ratio", "fdir", this->parameters), max_reheats("max_reheats", "mr", this->parameters)
+{}
 
 template <class Input, class State, class Move, typename CFtype>
 void SimulatedAnnealingWithReheating<Input,State,Move,CFtype>::Print(std::ostream& os) const
