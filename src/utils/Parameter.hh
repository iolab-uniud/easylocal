--- conflicted
+++ resolved
@@ -12,12 +12,9 @@
 #endif
 #include <vector>
 #include <string>
-<<<<<<< HEAD
 #include <iostream>
 #include <memory>
-=======
 #include <sstream>
->>>>>>> 01cb559b
 
 /** Abstract parameter type, for containers. */
 class AbstractParameter
@@ -178,15 +175,13 @@
   return is;
 }
 
-<<<<<<< HEAD
-// TODO: add Parameter for boolean flags
-/* class Parameter<bool>
-{
-protected:
-  bool is_set;
-  FlagArgument cl_arg;
-}; 
-*/
+template <typename T>
+IncorrectParameterValue::IncorrectParameterValue(const Parameter<T>& p, std::string desc)
+{
+  std::ostringstream os;
+  os << "Parameter " << p.cmdline_flag << " set to incorrect value " << p.value << " (" << desc << ")";
+  message = os.str();
+}
 
 /** A class representing a parametrized component of EasyLocal++. */
 class Parametrized {
@@ -225,15 +220,6 @@
   ParameterBox parameters;
   
 };
-=======
-template <typename T>
-IncorrectParameterValue::IncorrectParameterValue(const Parameter<T>& p, std::string desc)
-{
-  std::ostringstream os;
-  os << "Parameter " << p.cmdline_flag << " set to incorrect value " << p.value << " (" << desc << ")";
-  message = os.str();
-}
->>>>>>> 01cb559b
 
 class CommandLineParameters
 {
